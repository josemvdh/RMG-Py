--- conflicted
+++ resolved
@@ -79,12 +79,9 @@
 # egg files (pip install -e)
 RMG_Py.egg-info/*
 
-<<<<<<< HEAD
 # RMG tests 
 *.dot 
 *.dot.ps2
 simulate_backup.log
-=======
 # deleted files
-**/.fuse_hidden*
->>>>>>> 5fd68810
+**/.fuse_hidden*