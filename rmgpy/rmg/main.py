#!/usr/bin/env python
# -*- coding: utf-8 -*-

###############################################################################
#                                                                             #
# RMG - Reaction Mechanism Generator                                          #
#                                                                             #
# Copyright (c) 2002-2018 Prof. William H. Green (whgreen@mit.edu),           #
# Prof. Richard H. West (r.west@neu.edu) and the RMG Team (rmg_dev@mit.edu)   #
#                                                                             #
# Permission is hereby granted, free of charge, to any person obtaining a     #
# copy of this software and associated documentation files (the 'Software'),  #
# to deal in the Software without restriction, including without limitation   #
# the rights to use, copy, modify, merge, publish, distribute, sublicense,    #
# and/or sell copies of the Software, and to permit persons to whom the       #
# Software is furnished to do so, subject to the following conditions:        #
#                                                                             #
# The above copyright notice and this permission notice shall be included in  #
# all copies or substantial portions of the Software.                         #
#                                                                             #
# THE SOFTWARE IS PROVIDED 'AS IS', WITHOUT WARRANTY OF ANY KIND, EXPRESS OR  #
# IMPLIED, INCLUDING BUT NOT LIMITED TO THE WARRANTIES OF MERCHANTABILITY,    #
# FITNESS FOR A PARTICULAR PURPOSE AND NONINFRINGEMENT. IN NO EVENT SHALL THE #
# AUTHORS OR COPYRIGHT HOLDERS BE LIABLE FOR ANY CLAIM, DAMAGES OR OTHER      #
# LIABILITY, WHETHER IN AN ACTION OF CONTRACT, TORT OR OTHERWISE, ARISING     #
# FROM, OUT OF OR IN CONNECTION WITH THE SOFTWARE OR THE USE OR OTHER         #
# DEALINGS IN THE SOFTWARE.                                                   #
#                                                                             #
###############################################################################

"""
This module contains the main execution functionality for Reaction Mechanism
Generator (RMG).
"""

import sys
import warnings
import time
import logging
import os
import shutil

import numpy as np
import gc
import copy
from copy import deepcopy
from scipy.optimize import brute
from cantera import ck2cti

from rmgpy.rmg.settings import ModelSettings
from rmgpy.constraints import failsSpeciesConstraints
from rmgpy.molecule import Molecule
from rmgpy.solver.base import TerminationTime, TerminationConversion
from rmgpy.solver.simple import SimpleReactor
from rmgpy.data.rmg import RMGDatabase
from rmgpy.exceptions import ForbiddenStructureException, DatabaseError, CoreError
from rmgpy.data.kinetics.library import KineticsLibrary, LibraryReaction
from rmgpy.data.kinetics.family import KineticsFamily, TemplateReaction
from rmgpy.rmg.pdep import PDepReaction

from rmgpy.data.thermo import ThermoLibrary
from rmgpy.data.base import Entry
from rmgpy import settings

from rmgpy.kinetics.diffusionLimited import diffusionLimiter

from model import Species, CoreEdgeReactionModel
from rmgpy.reaction import Reaction
from pdep import PDepNetwork
import rmgpy.util as util

from rmgpy.chemkin import ChemkinWriter
from rmgpy.rmg.output import OutputHTMLWriter
from rmgpy.rmg.listener import SimulationProfileWriter, SimulationProfilePlotter
from rmgpy.restart import RestartWriter
from rmgpy.qm.main import QMDatabaseWriter
from rmgpy.stats import ExecutionStatsWriter
from rmgpy.thermo.thermoengine import submit
from rmgpy.tools.simulate import plot_sensitivity
################################################################################

solvent = None

class RMG(util.Subject):
    """
    A representation of a Reaction Mechanism Generator (RMG) job. The 
    attributes are:
    
    =================================== ================================================
    Attribute                           Description
    =================================== ================================================
    `inputFile`                         The path to the input file
    ----------------------------------- ------------------------------------------------
    `databaseDirectory`                 The directory containing the RMG database
    `thermoLibraries`                   The thermodynamics libraries to load
    `reactionLibraries`                 The kinetics libraries to load
    `statmechLibraries`                 The statistical mechanics libraries to load
    `seedMechanisms`                    The seed mechanisms included in the model
    `kineticsFamilies`                  The kinetics families to use for reaction generation
    `kineticsDepositories`              The kinetics depositories to use for looking up kinetics in each family
    `kineticsEstimator`                 The method to use to estimate kinetics: 'group additivity' or 'rate rules'
    `solvent`                           If solvation estimates are required, the name of the solvent.
    ----------------------------------- ------------------------------------------------
    `reactionModel`                     The core-edge reaction model generated by this job
    `reactionSystems`                   A list of the reaction systems used in this job
    `database`                          The RMG database used in this job
    ----------------------------------- ------------------------------------------------
    `modelSettingsList`                 List of ModelSettings objects containing information related to how to manage species/reaction movement
    `simulatorSettingsList`             List of SimulatorSettings objects containing information on how to run simulations
    `trimolecular`                      ``True`` to consider reactions between three species (i.e., if trimolecular reaction families are present)
    `unimolecularThreshold`             Array of flags indicating whether a species is above the unimolecular reaction threshold
    `bimolecularThreshold`              Array of flags indicating whether two species are above the bimolecular reaction threshold
    `trimolecularThreshold`             Array of flags indicating whether three species are above the trimolecular reaction threshold
    `unimolecularReact`                 Array of flags indicating whether a species should react unimolecularly in the enlarge step
    `bimolecularReact`                  Array of flags indicating whether two species should react in the enlarge step
    `trimolecularReact`                 Array of flags indicating whether three species should react in the enlarge step
    `termination`                       A list of termination targets (i.e :class:`TerminationTime` and :class:`TerminationConversion` objects)
    `speciesConstraints`                Dictates the maximum number of atoms, carbons, electrons, etc. generated by RMG
    ----------------------------------- ------------------------------------------------
    `outputDirectory`                   The directory used to save output files
    `verbosity`                         The level of logging verbosity for console output
    `loadRestart`                       ``True`` if restarting a previous job, ``False`` otherwise
    `saveRestartPeriod`                 The time period to periodically save a restart file (:class:`Quantity`), or ``None`` for never.
    `units`                             The unit system to use to save output files (currently must be 'si')
    `generateOutputHTML`                ``True`` to draw pictures of the species and reactions, saving a visualized model in an output HTML file.  ``False`` otherwise
    `generatePlots`                     ``True`` to generate plots of the job execution statistics after each iteration, ``False`` otherwise
    `verboseComments`                   ``True`` to keep the verbose comments for database estimates, ``False`` otherwise
    `saveEdgeSpecies`                   ``True`` to save chemkin and HTML files of the edge species, ``False`` otherwise
    `keepIrreversible`                  ``True`` to keep ireversibility of library reactions as is ('<=>' or '=>'). ``False`` (default) to force all library reactions to be reversible ('<=>')
    `trimolecularProductReversible`     ``True`` (default) to allow families with trimolecular products to react in the reverse direction, ``False`` otherwise
    `pressureDependence`                Whether to process unimolecular (pressure-dependent) reaction networks
    `quantumMechanics`                  Whether to apply quantum mechanical calculations instead of group additivity to certain molecular types.
    `wallTime`                          The maximum amount of CPU time in the form DD:HH:MM:SS to expend on this job; used to stop gracefully so we can still get profiling information
    `kineticsdatastore`                 ``True`` if storing details of each kinetic database entry in text file, ``False`` otherwise
    ----------------------------------- ------------------------------------------------
    `initializationTime`                The time at which the job was initiated, in seconds since the epoch (i.e. from time.time())
    `done`                              Whether the job has completed (there is nothing new to add)
    =================================== ================================================
    
    """
    
    def __init__(self, inputFile=None, outputDirectory=None):
        super(RMG, self).__init__()
        self.inputFile = inputFile
        self.outputDirectory = outputDirectory
        self.clear()
        self.modelSettingsList = []
        self.simulatorSettingsList = []
        self.Tmin = 0.0
        self.Tmax = 0.0
        self.Pmin = 0.0
        self.Pmax = 0.0
    
    def clear(self):
        """
        Clear all loaded information about the job (except the file paths).
        """
        self.databaseDirectory = None
        self.thermoLibraries = None
        self.transportLibraries = None
        self.reactionLibraries = None
        self.statmechLibraries = None
        self.seedMechanisms = None
        self.kineticsFamilies = None
        self.kineticsDepositories = None
        self.kineticsEstimator = 'group additivity'
        self.solvent = None
        self.diffusionLimiter = None
        
        self.reactionModel = None
        self.reactionSystems = None
        self.database = None
        self.reactionSystem = None
        
        self.modelSettingsList = []
        self.simulatorSettingsList = []
        self.balanceSpecies = None
        
        self.filterReactions=False
        self.trimolecular = False
        self.unimolecularReact = None
        self.bimolecularReact = None
        self.trimolecularReact = None
        self.unimolecularThreshold = None
        self.bimolecularThreshold = None
        self.trimolecularThreshold = None
        self.termination = []
        
        self.done = False
        self.verbosity = logging.INFO
        self.loadRestart = None
        self.saveRestartPeriod = None
        self.units = 'si'
        self.generateOutputHTML = None
        self.generatePlots = None
        self.saveSimulationProfiles = None
        self.verboseComments = None
        self.saveEdgeSpecies = None
        self.keepIrreversible = None
        self.trimolecularProductReversible = None
        self.pressureDependence = None
        self.quantumMechanics = None
        self.speciesConstraints = {}
        self.wallTime = '00:00:00:00'
        self.initializationTime = 0
        self.kineticsdatastore = None
        
        self.name = 'Seed'
        self.generateSeedEachIteration = True
        self.saveSeedToDatabase = False

        self.thermoCentralDatabase = None

        self.execTime = []
    
    def loadInput(self, path=None):
        """
        Load an RMG job from the input file located at `inputFile`, or
        from the `inputFile` attribute if not given as a parameter.
        """
        from input import readInputFile
        if path is None: path = self.inputFile
        readInputFile(path, self)
        self.reactionModel.kineticsEstimator = self.kineticsEstimator
        # If the output directory is not yet set, then set it to the same
        # directory as the input file by default
        if not self.outputDirectory:
            self.outputDirectory = os.path.dirname(path)
        if self.pressureDependence:
            self.pressureDependence.outputFile = self.outputDirectory
            self.reactionModel.pressureDependence = self.pressureDependence
        if self.solvent:
            self.reactionModel.solventName = self.solvent

        self.reactionModel.verboseComments = self.verboseComments
        self.reactionModel.saveEdgeSpecies = self.saveEdgeSpecies
        
        if self.quantumMechanics:
            self.reactionModel.quantumMechanics = self.quantumMechanics
            
    def loadThermoInput(self, path=None):
        """
        Load an Thermo Estimation job from a thermo input file located at `inputFile`, or
        from the `inputFile` attribute if not given as a parameter.
        """
        from input import readThermoInputFile
        if path is None: path = self.inputFile
        if not self.outputDirectory:
            self.outputDirectory = os.path.dirname(path)
        readThermoInputFile(path, self)
        
        if self.quantumMechanics:
            self.reactionModel.quantumMechanics = self.quantumMechanics
        
    def checkInput(self):
        """
        Check for a few common mistakes in the input file.
        """
        if self.pressureDependence:
            for index, reactionSystem in enumerate(self.reactionSystems):
                if reactionSystem.T:
                    logging.info(reactionSystem.T)
                    assert (reactionSystem.T.value_si < self.pressureDependence.Tmax.value_si), "Reaction system T is above pressureDependence range."
                    assert (reactionSystem.T.value_si > self.pressureDependence.Tmin.value_si), "Reaction system T is below pressureDependence range."
                else:
                    assert (reactionSystem.Trange[1].value_si < self.pressureDependence.Tmax.value_si), "Reaction system T is above pressureDependence range."
                    assert (reactionSystem.Trange[0].value_si > self.pressureDependence.Tmin.value_si), "Reaction system T is below pressureDependence range."
                if reactionSystem.P:
                    assert (reactionSystem.P.value_si < self.pressureDependence.Pmax.value_si), "Reaction system P is above pressureDependence range."
                    assert (reactionSystem.P.value_si > self.pressureDependence.Pmin.value_si), "Reaction system P is below pressureDependence range."
                else:
                    assert (reactionSystem.Prange[1].value_si < self.pressureDependence.Pmax.value_si), "Reaction system P is above pressureDependence range."
                    assert (reactionSystem.Prange[0].value_si > self.pressureDependence.Pmin.value_si), "Reaction system P is below pressureDependence range."
                

            assert any([not s.reactive for s in reactionSystem.initialMoleFractions.keys()]), \
                "Pressure Dependence calculations require at least one inert (nonreacting) species for the bath gas."

    def checkLibraries(self):
        """
        Check unwanted use of libraries:
        Liquid phase libraries in Gas phase simulation.
        Loading a Liquid phase library obtained in another solvent than the one defined in the input file.
        Other checks can be added here.
        """
        #Liquid phase simulation checks
        if self.solvent:
            #check thermo librairies
            for libIter in self.database.thermo.libraries.iterkeys():
                if self.database.thermo.libraries[libIter].solvent:
                    if not self.solvent ==  self.database.thermo.libraries[libIter].solvent:
                        raise DatabaseError('''Thermo library "{2}" was obtained in "{1}" and cannot be used with this liquid phase simulation in "{0}"
                        '''.format(self.solvent, self.database.thermo.libraries[libIter].solvent, self.database.thermo.libraries[libIter].name))   
            #Check kinetic librairies
            for libIter in self.database.kinetics.libraries.iterkeys():
                if self.database.kinetics.libraries[libIter].solvent:
                    if not self.solvent ==  self.database.kinetics.libraries[libIter].solvent:
                        raise DatabaseError('''Kinetics library "{2}" was obtained in "{1}" and cannot be used with this liquid phase simulation in "{0}"
                        '''.format(self.solvent, self.database.kinetics.libraries[libIter].solvent, self.database.kinetics.libraries[libIter].name))
        #Gas phase simulation checks
        else:
            #check thermo librairies
            for libIter in self.database.thermo.libraries.iterkeys():
                if self.database.thermo.libraries[libIter].solvent:
                    raise DatabaseError('''Thermo library "{1}" was obtained in "{0}" solvent and cannot be used in gas phase simulation
                    '''.format(self.database.thermo.libraries[libIter].solvent, self.database.thermo.libraries[libIter].name))   
            #Check kinetic librairies
            for libIter in self.database.kinetics.libraries.iterkeys():
                if self.database.kinetics.libraries[libIter].solvent:
                    raise DatabaseError('''Kinetics library "{1}" was obtained in "{0}" solvent and cannot be used in gas phase simulation
                    '''.format(self.database.kinetics.libraries[libIter].solvent, self.database.kinetics.libraries[libIter].name))
    
    def saveInput(self, path=None):
        """
        Save an RMG job to the input file located at `path`, or
        from the `outputFile` attribute if not given as a parameter.
        """
        from input import saveInputFile
        if path is None: path = self.outputFile
        saveInputFile(path, self)
        
    def loadDatabase(self):
        
        self.database = RMGDatabase()
        self.database.load(
            path = self.databaseDirectory,
            thermoLibraries = self.thermoLibraries,
            transportLibraries = self.transportLibraries,
            reactionLibraries = [library for library, option in self.reactionLibraries],
            seedMechanisms = self.seedMechanisms,
            kineticsFamilies = self.kineticsFamilies,
            kineticsDepositories = self.kineticsDepositories,
            #frequenciesLibraries = self.statmechLibraries,
            depository = False, # Don't bother loading the depository information, as we don't use it
        )

        # Turn off reversibility for families with three products if desired
        if not self.trimolecularProductReversible:
            for family in self.database.kinetics.families.itervalues():
                if len(family.forwardTemplate.products) > 2:
                    family.reversible = False
                    family.reverseTemplate = None
                    family.reverseRecipe = None
                    family.reverse = None

        # Determine if trimolecular families are present
        for family in self.database.kinetics.families.itervalues():
            if len(family.forwardTemplate.reactants) > 2:
                logging.info('Trimolecular reactions are turned on')
                self.trimolecular = True
                break
        # Only check products if we want to react them
        if not self.trimolecular and self.trimolecularProductReversible:
            for family in self.database.kinetics.families.itervalues():
                if len(family.forwardTemplate.products) > 2:
                    logging.info('Trimolecular reactions are turned on')
                    self.trimolecular = True
                    break

        #check libraries
        self.checkLibraries()

        if self.bindingEnergies:
            self.database.thermo.setDeltaAtomicAdsorptionEnergies(self.bindingEnergies)

        #set global variable solvent
        if self.solvent:
            global solvent
            solvent=self.solvent
        
        if self.kineticsEstimator == 'rate rules':
            if '!training' not in self.kineticsDepositories:
                logging.info('Adding rate rules from training set in kinetics families...')
                # Temporarily remove species constraints for the training reactions
                copySpeciesConstraints=copy.copy(self.speciesConstraints)
                self.speciesConstraints={}
                for family in self.database.kinetics.families.values():
                    family.addKineticsRulesFromTrainingSet(thermoDatabase=self.database.thermo)

                    #If requested by the user, write a text file for each kinetics family detailing the source of each entry
                    if self.kineticsdatastore:
                        logging.info('Writing sources of kinetic entries in family {0} to text file'.format(family.label))
                        path = os.path.join(self.outputDirectory, 'kinetics_database', family.label + '.txt')
                        with open(path, 'w') as f:
                            for template_label, entries in family.rules.entries.iteritems():
                                f.write("Template [{0}] uses the {1} following source(s):\n".format(template_label,str(len(entries))))
                                for entry_index, entry in enumerate(entries):
                                    f.write(str(entry_index+1) + ". " + entry.shortDesc + "\n" + entry.longDesc + "\n")
                                f.write('\n')
                            f.write('\n')

                self.speciesConstraints=copySpeciesConstraints
            else:
                logging.info('Training set explicitly not added to rate rules in kinetics families...')
            logging.info('Filling in rate rules in kinetics families by averaging...')
            for family in self.database.kinetics.families.values():
                family.fillKineticsRulesByAveragingUp(verbose=self.verboseComments)
    
    def initialize(self, **kwargs):
        """
        Initialize an RMG job using the command-line arguments `args` as returned
        by the :mod:`argparse` package.
        """
    
        # Save initialization time
        self.initializationTime = time.time()
    
        # Log start timestamp
        logging.info('RMG execution initiated at ' + time.asctime() + '\n')
    
        # Print out RMG header
        self.logHeader()
        
        try:
            restart = kwargs['restart']
        except KeyError:
            restart = False

        if restart:
            if not os.path.exists(os.path.join(self.outputDirectory,'restart.pkl')):
                logging.error("Could not find restart file (restart.pkl). Please run without --restart option.")
                raise Exception("No restart file")
            
        # Read input file
        self.loadInput(self.inputFile)

        # Check input file 
        self.checkInput()
        
        #Properly set filterReactions to initialize flags properly
        if len(self.modelSettingsList) > 0:
            self.filterReactions = self.modelSettingsList[0].filterReactions
        
        # See if memory profiling package is available
        try:
            import psutil
        except ImportError:
            logging.info('Optional package dependency "psutil" not found; memory profiling information will not be saved.')
    
        
        # Make output subdirectories
        util.makeOutputSubdirectory(self.outputDirectory, 'pdep')
        util.makeOutputSubdirectory(self.outputDirectory, 'solver')
        util.makeOutputSubdirectory(self.outputDirectory, 'kinetics_database')

        # Specifies if details of kinetic database entries should be stored according to user
        try:
            self.kineticsdatastore = kwargs['kineticsdatastore']
        except KeyError:
            self.kineticsdatastore = False

        # Load databases
        self.loadDatabase()

        # Set trimolecular reactant flags of reaction systems
        if self.trimolecular:
            for reactionSystem in self.reactionSystems:
                reactionSystem.trimolecular = True
        
        # Do all liquid-phase startup things:
        if self.solvent:
            solventData = self.database.solvation.getSolventData(self.solvent)
            diffusionLimiter.enable(solventData, self.database.solvation)
            logging.info("Setting solvent data for {0}".format(self.solvent))

            # Set solvent viscosity for reaction filtering
            for reactionSystem in self.reactionSystems:
                reactionSystem.viscosity = solventData.getSolventViscosity(reactionSystem.T.value_si)

        try:
            self.wallTime = kwargs['walltime']
        except KeyError:
            pass

        data = self.wallTime.split(':')
        if not len(data) == 4:
            raise ValueError('Invalid format for wall time {0}; should be DD:HH:MM:SS.'.format(self.wallTime))
        self.wallTime = int(data[-1]) + 60 * int(data[-2]) + 3600 * int(data[-3]) + 86400 * int(data[-4])

        # Initialize reaction model
        if restart:
            self.initializeRestartRun(os.path.join(self.outputDirectory,'restart.pkl'))
        else:
    
            # Seed mechanisms: add species and reactions from seed mechanism
            # DON'T generate any more reactions for the seed species at this time
            for seedMechanism in self.seedMechanisms:
                self.reactionModel.addSeedMechanismToCore(seedMechanism, react=False)

            # Reaction libraries: add species and reactions from reaction library to the edge so
            # that RMG can find them if their rates are large enough
            for library, option in self.reactionLibraries:
                self.reactionModel.addReactionLibraryToEdge(library)
                
            # Also always add in a few bath gases (since RMG-Java does)
            for label, smiles in [('Ar','[Ar]'), ('He','[He]'), ('Ne','[Ne]'), ('N2','N#N')]:
                molecule = Molecule().fromSMILES(smiles)
                spec, isNew = self.reactionModel.makeNewSpecies(molecule, label=label, reactive=False)
                if isNew:
                    self.initialSpecies.append(spec)
            
            # Perform species constraints and forbidden species checks on input species
            for spec in self.initialSpecies:
                if self.database.forbiddenStructures.isMoleculeForbidden(spec.molecule[0]):
                    if 'allowed' in self.speciesConstraints and 'input species' in self.speciesConstraints['allowed']:
                        logging.warning('Input species {0} is globally forbidden.  It will behave as an inert unless found in a seed mechanism or reaction library.'.format(spec.label))
                    else:
                        raise ForbiddenStructureException("Input species {0} is globally forbidden. You may explicitly allow it, but it will remain inert unless found in a seed mechanism or reaction library.".format(spec.label))
                if failsSpeciesConstraints(spec):
                    if 'allowed' in self.speciesConstraints and 'input species' in self.speciesConstraints['allowed']:
                        self.speciesConstraints['explicitlyAllowedMolecules'].append(spec.molecule[0])
                        pass
                    else:
                        raise ForbiddenStructureException("Species constraints forbids input species {0}. Please reformulate constraints, remove the species, or explicitly allow it.".format(spec.label))

            # For liquidReactor, checks whether the solvent is listed as one of the initial species.
            if self.solvent:
                solventStructure = self.database.solvation.getSolventStructure(self.solvent)
                self.database.solvation.checkSolventinInitialSpecies(self,solventStructure)

            #Check to see if user has input Singlet O2 into their input file or libraries
            #This constraint is special in that we only want to check it once in the input instead of every time a species is made
            if 'allowSingletO2' in self.speciesConstraints and self.speciesConstraints['allowSingletO2']:
                pass
            else:
                #Here we get a list of all species that from the user input
                allInputtedSpecies=[spec for spec in self.initialSpecies]
                #Because no iterations have taken place, the only things in the core are from seed mechanisms
                allInputtedSpecies.extend(self.reactionModel.core.species)
                #Because no iterations have taken place, the only things in the edge are from reaction libraries
                allInputtedSpecies.extend(self.reactionModel.edge.species)
                
                O2Singlet=Molecule().fromSMILES('O=O')
                for spec in allInputtedSpecies:
                    if spec.isIsomorphic(O2Singlet):
                        raise ForbiddenStructureException("""Species constraints forbids input species {0}
                        RMG expects the triplet form of oxygen for correct usage in reaction families. Please change your input to SMILES='[O][O]'
                        If you actually want to use the singlet state, set the allowSingletO2=True inside of the Species Constraints block in your input file.
                        """.format(spec.label))

            for spec in self.initialSpecies:
                submit(spec,self.solvent)
                
            # Add nonreactive species (e.g. bath gases) to core first
            # This is necessary so that the PDep algorithm can identify the bath gas            
            for spec in self.initialSpecies:
                if not spec.reactive:
                    self.reactionModel.enlarge(spec)
            for spec in self.initialSpecies:
                if spec.reactive:
                    self.reactionModel.enlarge(spec)
            
            #chatelak: store constant SPC indices in the reactor attributes if any constant SPC provided in the input file
            #advantages to write it here: this is run only once (as species indexes does not change over the generation)
            if self.solvent is not None:
                for index, reactionSystem in enumerate(self.reactionSystems):
                    if reactionSystem.constSPCNames is not None: #if no constant species provided do nothing
                        reactionSystem.get_constSPCIndices(self.reactionModel.core.species)  ##call the function to identify indices in the solver         
                                  
            self.initializeReactionThresholdAndReactFlags()


        self.reactionModel.initializeIndexSpeciesDict()
            

    def register_listeners(self):
        """
        Attaches listener classes depending on the options 
        found in the RMG input file.
        """

        self.attach(ChemkinWriter(self.outputDirectory))

        if self.generateOutputHTML:
            self.attach(OutputHTMLWriter(self.outputDirectory))

        if self.saveRestartPeriod:
            warnings.warn("The option saveRestartPeriod is no longer supported and may be"
                          " removed in version 2.3.", DeprecationWarning)
            self.attach(RestartWriter()) 

        if self.quantumMechanics:
            self.attach(QMDatabaseWriter()) 

        self.attach(ExecutionStatsWriter(self.outputDirectory))

        if self.saveSimulationProfiles:

            for index, reactionSystem in enumerate(self.reactionSystems):
                reactionSystem.attach(SimulationProfileWriter(
                    self.outputDirectory, index, self.reactionModel.core.species))   
                reactionSystem.attach(SimulationProfilePlotter(
                    self.outputDirectory, index, self.reactionModel.core.species))  
        

    def execute(self, **kwargs):
        """
        Execute an RMG job using the command-line arguments `args` as returned
        by the :mod:`argparse` package.
        """
    
        self.initialize(**kwargs)

        # register listeners
        self.register_listeners()

        self.done = False
<<<<<<< HEAD
        
        Tlist = []
        for x in self.reactionSystems:
            if hasattr(x,'Trange') and x.Trange:
                Tlist.append(x.Trange[1].value_si)
            elif x.T:
                Tlist.append(x.T.value_si)
                
        self.Tmax = max(Tlist)
        
        self.nSimsTerms = [0 for i in xrange(len(self.reactionSystems))]
=======

        # determine min and max values for T and P (don't determine P values for liquid reactors)
        self.Tmin = min([r_sys.Trange[0] if r_sys.Trange else r_sys.T for r_sys in self.reactionSystems]).value_si
        self.Tmax = max([r_sys.Trange[1] if r_sys.Trange else r_sys.T for r_sys in self.reactionSystems]).value_si
        try:
            self.Pmin = min([x.Prange[0] if x.Prange else x.P for x in self.reactionSystems]).value_si
            self.Pmax = max([x.Prange[1] if x.Prange else x.P for x in self.reactionSystems]).value_si
        except AttributeError:
            # For LiquidReactor, Pmin and Pmax remain with the default value of `None`
            pass
>>>>>>> aaf3dcec
        
        self.rmg_memories = []

        logging.info('Initialization complete. Starting model generation.\n')

        # Initiate first reaction discovery step after adding all core species
        for index, reactionSystem in enumerate(self.reactionSystems):
            # Initialize memory object to track conditions for ranged reactors
            self.rmg_memories.append(RMG_Memory(reactionSystem, self.balanceSpecies))
            self.rmg_memories[index].generate_cond()
            log_conditions(self.rmg_memories, index)

            # Update react flags
            if self.filterReactions:
                # Run the reaction system to update threshold and react flags
                reactionSystem.initializeModel(
                    coreSpecies=self.reactionModel.core.species,
                    coreReactions=self.reactionModel.core.reactions,
                    edgeSpecies=[],
                    edgeReactions=[],
                    pdepNetworks=self.reactionModel.networkList,
                    atol=self.simulatorSettingsList[0].atol,
                    rtol=self.simulatorSettingsList[0].rtol,
                    filterReactions=True,
                    conditions = self.rmg_memories[index].get_cond(),
                )

                self.updateReactionThresholdAndReactFlags(
                    rxnSysUnimolecularThreshold=reactionSystem.unimolecularThreshold,
                    rxnSysBimolecularThreshold=reactionSystem.bimolecularThreshold,
                    rxnSysTrimolecularThreshold=reactionSystem.trimolecularThreshold,
                )

                logging.info('Generating initial reactions for reaction system {0}...'.format(index + 1))
            else:
                # If we're not filtering reactions, then we only need to react
                # the first reaction system since they share the same core
                if index > 0:
                    continue
                logging.info('Generating initial reactions...')

            # React core species to enlarge edge
            self.reactionModel.enlarge(reactEdge=True,
                unimolecularReact=self.unimolecularReact,
                bimolecularReact=self.bimolecularReact,
                trimolecularReact=self.trimolecularReact)

        if not np.isinf(self.modelSettingsList[0].toleranceThermoKeepSpeciesInEdge):
            self.reactionModel.setThermodynamicFilteringParameters(
                self.Tmax,
                toleranceThermoKeepSpeciesInEdge=self.modelSettingsList[0].toleranceThermoKeepSpeciesInEdge,
                minCoreSizeForPrune=self.modelSettingsList[0].minCoreSizeForPrune,
                maximumEdgeSpecies=self.modelSettingsList[0].maximumEdgeSpecies,
                reactionSystems=self.reactionSystems
            )

        if not np.isinf(self.modelSettingsList[0].toleranceThermoKeepSpeciesInEdge):
            self.reactionModel.thermoFilterDown(maximumEdgeSpecies=self.modelSettingsList[0].maximumEdgeSpecies)
        
        logging.info('Completed initial enlarge edge step.\n')
        
        self.saveEverything()
        
        if self.generateSeedEachIteration:
            self.makeSeedMech(firstTime=True)

        maxNumSpcsHit = False #default
        
        for q,modelSettings in enumerate(self.modelSettingsList):
            if len(self.simulatorSettingsList) > 1: 
                simulatorSettings = self.simulatorSettingsList[q]
            else: #if they only provide one input for simulator use that everytime
                simulatorSettings = self.simulatorSettingsList[0]

            self.filterReactions = modelSettings.filterReactions

            logging.info('Beginning model generation stage {0}...\n'.format(q+1))
            
            self.done = False

            # Main RMG loop
            while not self.done:
                
                self.reactionModel.iterationNum += 1
                self.done = True
                
                allTerminated = True
                numCoreSpecies = len(self.reactionModel.core.species)
                
                prunableSpecies = self.reactionModel.edge.species[:]
                prunableNetworks = self.reactionModel.networkList[:]
                
                for index, reactionSystem in enumerate(self.reactionSystems):
                    
                    reactionSystem.prunableSpecies = prunableSpecies   #these lines reset pruning for a new cycle
                    reactionSystem.prunableNetworks = prunableNetworks
                    reactionSystem.reset_max_edge_species_rate_ratios() 
                    
                    for p in xrange(reactionSystem.nSims):
                        reactorDone = True
                        objectsToEnlarge = []
                        self.reactionSystem = reactionSystem
                        # Conduct simulation
                        logging.info('Conducting simulation of reaction system %s...' % (index+1))
                        prune = True
                        
                        self.reactionModel.adjustSurface()
                        
                        if numCoreSpecies < modelSettings.minCoreSizeForPrune:
                            # Turn pruning off if we haven't reached minimum core size.
                            prune = False
                            
                        try: terminated,resurrected,obj,newSurfaceSpecies,newSurfaceReactions,t,x = reactionSystem.simulate(
                            coreSpecies = self.reactionModel.core.species,
                            coreReactions = self.reactionModel.core.reactions,
                            edgeSpecies = self.reactionModel.edge.species,
                            edgeReactions = self.reactionModel.edge.reactions,
                            surfaceSpecies = self.reactionModel.surface.species,
                            surfaceReactions = self.reactionModel.surface.reactions,
                            pdepNetworks = self.reactionModel.networkList,
                            prune = prune,
                            modelSettings=modelSettings,
                            simulatorSettings = simulatorSettings,
                            conditions = self.rmg_memories[index].get_cond()
                        )
                        except:
                            logging.error("Model core reactions:")
                            if len(self.reactionModel.core.reactions) > 5:
                                logging.error("Too many to print in detail")
                            else:
                                from rmgpy.cantherm.output import prettify
                                logging.error(prettify(repr(self.reactionModel.core.reactions)))
                            if self.generateSeedEachIteration:
                                self.makeSeedMech()
                            else:
                                self.makeSeedMech(firstTime=True)
                            raise
                        
                        self.rmg_memories[index].add_t_conv_N(t,x,len(obj))
                        self.rmg_memories[index].generate_cond()
                        log_conditions(self.rmg_memories,index)
                        
                        if self.generateSeedEachIteration:
                            self.makeSeedMech()
                            
                        reactorDone = self.reactionModel.addNewSurfaceObjects(obj,newSurfaceSpecies,newSurfaceReactions,reactionSystem)
                        
                        allTerminated = allTerminated and terminated
                        logging.info('')
                            
                        # If simulation is invalid, note which species should be added to
                        # the core
                        if obj != [] and not (obj is None):
                            objectsToEnlarge = self.processToSpeciesNetworks(obj)
    
                            reactorDone = False
                        # Enlarge objects identified by the simulation for enlarging
                        # These should be Species or Network objects
                        logging.info('')
    
                        objectsToEnlarge = list(set(objectsToEnlarge))
    
                        # Add objects to enlarge to the core first
                        for objectToEnlarge in objectsToEnlarge:
                            self.reactionModel.enlarge(objectToEnlarge)
                            
                        if modelSettings.filterReactions:
                            # Run a raw simulation to get updated reaction system threshold values
                            # Run with the same conditions as with pruning off
                            tempModelSettings = deepcopy(modelSettings)
                            tempModelSettings.fluxToleranceKeepInEdge = 0
                            if not resurrected:
                                try:
                                    reactionSystem.simulate(
                                        coreSpecies = self.reactionModel.core.species,
                                        coreReactions = self.reactionModel.core.reactions,
                                        edgeSpecies = [],
                                        edgeReactions = [],
                                        surfaceSpecies = self.reactionModel.surface.species,
                                        surfaceReactions = self.reactionModel.surface.reactions,
                                        pdepNetworks = self.reactionModel.networkList,
                                        modelSettings = tempModelSettings,
                                        simulatorSettings = simulatorSettings,
                                        conditions = self.rmg_memories[index].get_cond()
                                    )
                                except:
                                    self.updateReactionThresholdAndReactFlags(
                                        rxnSysUnimolecularThreshold = reactionSystem.unimolecularThreshold,
                                        rxnSysBimolecularThreshold = reactionSystem.bimolecularThreshold,
                                        rxnSysTrimolecularThreshold = reactionSystem.trimolecularThreshold,
                                        skipUpdate=True)
                                    logging.warn('Reaction thresholds/flags for Reaction System {0} was not updated due to simulation failure'.format(index+1))
                                else:
                                    self.updateReactionThresholdAndReactFlags(
                                        rxnSysUnimolecularThreshold = reactionSystem.unimolecularThreshold,
                                        rxnSysBimolecularThreshold = reactionSystem.bimolecularThreshold,
                                        rxnSysTrimolecularThreshold = reactionSystem.trimolecularThreshold
                                    )
                            else:
                                self.updateReactionThresholdAndReactFlags(
                                    rxnSysUnimolecularThreshold = reactionSystem.unimolecularThreshold,
                                    rxnSysBimolecularThreshold = reactionSystem.bimolecularThreshold,
                                    rxnSysTrimolecularThreshold = reactionSystem.trimolecularThreshold,
                                    skipUpdate = True
                                )
                                logging.warn('Reaction thresholds/flags for Reaction System {0} was not updated due to resurrection'.format(index+1))

                            logging.info('')
                        else:
                            self.updateReactionThresholdAndReactFlags()

                        if not np.isinf(modelSettings.toleranceThermoKeepSpeciesInEdge):
                            self.reactionModel.setThermodynamicFilteringParameters(self.Tmax, toleranceThermoKeepSpeciesInEdge=modelSettings.toleranceThermoKeepSpeciesInEdge,
                                                              minCoreSizeForPrune=modelSettings.minCoreSizeForPrune, 
                                                              maximumEdgeSpecies=modelSettings.maximumEdgeSpecies,
                                                              reactionSystems=self.reactionSystems)
        
                        oldEdgeSize = len(self.reactionModel.edge.reactions)
                        oldCoreSize = len(self.reactionModel.core.reactions)
                        self.reactionModel.enlarge(reactEdge=True, 
                                unimolecularReact=self.unimolecularReact, 
                                bimolecularReact=self.bimolecularReact,
                                trimolecularReact=self.trimolecularReact)
                            
                        if oldEdgeSize != len(self.reactionModel.edge.reactions) or oldCoreSize != len(self.reactionModel.core.reactions):
                            reactorDone = False
                            
                        if not np.isinf(self.modelSettingsList[0].toleranceThermoKeepSpeciesInEdge):
                            self.reactionModel.thermoFilterDown(maximumEdgeSpecies=modelSettings.maximumEdgeSpecies)
                        
                        maxNumSpcsHit = len(self.reactionModel.core.species) >= modelSettings.maxNumSpecies

                        self.saveEverything()

                        if maxNumSpcsHit:  # breaks the nSims loop
                            # self.done is still True, which will break the while loop
                            break

                        if not reactorDone:
                            self.done = False
                        
                    if maxNumSpcsHit:  # breaks the reactionSystems loop
                        break

                if not self.done: # There is something that needs exploring/enlarging

                    # If we reached our termination conditions, then try to prune
                    # species from the edge
                    if allTerminated and modelSettings.fluxToleranceKeepInEdge>0.0:
                        logging.info('Attempting to prune...')
                        self.reactionModel.prune(self.reactionSystems, modelSettings.fluxToleranceKeepInEdge, modelSettings.fluxToleranceMoveToCore, modelSettings.maximumEdgeSpecies, modelSettings.minSpeciesExistIterationsForPrune)
                        # Perform garbage collection after pruning
                        collected = gc.collect()
                        logging.info('Garbage collector: collected %d objects.' % (collected))
    
                # Consider stopping gracefully if the next iteration might take us
                # past the wall time
                if self.wallTime > 0 and len(self.execTime) > 1:
                    t = self.execTime[-1]
                    dt = self.execTime[-1] - self.execTime[-2]
                    if t + 3 * dt > self.wallTime:
                        logging.info('MODEL GENERATION TERMINATED')
                        logging.info('')
                        logging.info('There is not enough time to complete the next iteration before the wall time is reached.')
                        logging.info('The output model may be incomplete.')
                        logging.info('')
                        coreSpec, coreReac, edgeSpec, edgeReac = self.reactionModel.getModelSize()
                        logging.info('The current model core has %s species and %s reactions' % (coreSpec, coreReac))
                        logging.info('The current model edge has %s species and %s reactions' % (edgeSpec, edgeReac))
                        return
                    
            if maxNumSpcsHit: #resets maxNumSpcsHit and continues the settings for loop
                logging.info('The maximum number of species ({0}) has been hit, Exiting stage {1} ...'.format(modelSettings.maxNumSpecies,q+1))
                maxNumSpcsHit = False
                continue
        
        if not self.generateSeedEachIteration:
            self.makeSeedMech(firstTime=True)
            
        # Run sensitivity analysis post-model generation if sensitivity analysis is on
        for index, reactionSystem in enumerate(self.reactionSystems):
            
            if reactionSystem.sensitiveSpecies and reactionSystem.sensConditions:
                logging.info('Conducting sensitivity analysis of reaction system %s...' % (index+1))
                    
                sensWorksheet = []
                for spec in reactionSystem.sensitiveSpecies:
                    csvfilePath = os.path.join(self.outputDirectory, 'solver', 'sensitivity_{0}_SPC_{1}.csv'.format(index+1, spec.index))
                    sensWorksheet.append(csvfilePath)
                
                terminated, resurrected,obj, surfaceSpecies, surfaceReactions,t,x = reactionSystem.simulate(
                    coreSpecies = self.reactionModel.core.species,
                    coreReactions = self.reactionModel.core.reactions,
                    edgeSpecies = self.reactionModel.edge.species,
                    edgeReactions = self.reactionModel.edge.reactions,
                    surfaceSpecies = [],
                    surfaceReactions = [],
                    pdepNetworks = self.reactionModel.networkList,
                    sensitivity = True,
                    sensWorksheet = sensWorksheet,
                    modelSettings = ModelSettings(toleranceMoveToCore=1e8,toleranceInterruptSimulation=1e8),
                    simulatorSettings = self.simulatorSettingsList[-1],
                    conditions = reactionSystem.sensConditions,
                )
                
                plot_sensitivity(self.outputDirectory, index, reactionSystem.sensitiveSpecies)

        # generate Cantera files chem.cti & chem_annotated.cti in a designated `cantera` output folder
        try:
            if any([s.containsSurfaceSite() for s in self.reactionModel.core.species]):
                self.generateCanteraFiles(os.path.join(self.outputDirectory, 'chemkin', 'chem-gas.inp'),
                                          surfaceFile=(os.path.join(self.outputDirectory, 'chemkin', 'chem-surface.inp')))
                self.generateCanteraFiles(os.path.join(self.outputDirectory, 'chemkin', 'chem_annotated-gas.inp'),
                                      surfaceFile=(os.path.join(self.outputDirectory, 'chemkin', 'chem_annotated-surface.inp')))
            else:  # gas phase only
                self.generateCanteraFiles(os.path.join(self.outputDirectory, 'chemkin', 'chem.inp'))
                self.generateCanteraFiles(os.path.join(self.outputDirectory, 'chemkin', 'chem_annotated.inp'))
        except EnvironmentError:
            logging.exception('Could not generate Cantera files due to EnvironmentError. Check read\write privileges in output directory.')
        except Exception:
            logging.exception('Could not generate Cantera files for some reason.')

        self.check_model()
        # Write output file
        logging.info('')
        logging.info('MODEL GENERATION COMPLETED')
        logging.info('')
        coreSpec, coreReac, edgeSpec, edgeReac = self.reactionModel.getModelSize()
        logging.info('The final model core has %s species and %s reactions' % (coreSpec, coreReac))
        logging.info('The final model edge has %s species and %s reactions' % (edgeSpec, edgeReac))
        
        self.finish()
    
    def check_model(self):
        """
        Run checks on the RMG model
        """
        logging.info('Performing final model checks...')

        # Check that no two species in core or edge are isomorphic
        for i, spc in enumerate(self.reactionModel.core.species):
            for j in xrange(i):
                spc2 = self.reactionModel.core.species[j]
                if spc.isIsomorphic(spc2):
                    raise CoreError(
                        'Although the model has completed, species {0} is isomorphic to species {1} in the core. '
                        'Please open an issue on GitHub with the following output:'
                        '\n{2}\n{3}'.format(spc.label, spc2.label, spc.toAdjacencyList(), spc2.toAdjacencyList())
                    )

        for i, spc in enumerate(self.reactionModel.edge.species):
            for j in xrange(i):
                spc2 = self.reactionModel.edge.species[j]
                if spc.isIsomorphic(spc2):
                    logging.warning(
                        'Species {0} is isomorphic to species {1} in the edge. This does not affect '
                        'the generated model. If you would like to report this to help make RMG better '
                        'please open a GitHub issue with the following output:'
                        '\n{2}\n{3}'.format(spc.label, spc2.label, spc.toAdjacencyList(), spc2.toAdjacencyList())
                    )

        # Check all core reactions (in both directions) for collision limit violation
        violators = []
        num_rxn_violators = 0
        for rxn in self.reactionModel.core.reactions:
            violator_list = rxn.check_collision_limit_violation(t_min=self.Tmin, t_max=self.Tmax,
                                                            p_min=self.Pmin, p_max=self.Pmax)
            if violator_list:
                violators.extend(violator_list)
                num_rxn_violators += 1
        # Whether or not violators were found, rename 'collision_rate_violators.log' if it exists
        new_file = os.path.join(self.outputDirectory, 'collision_rate_violators.log')
        old_file = os.path.join(self.outputDirectory, 'collision_rate_violators_OLD.log')
        if os.path.isfile(new_file):
            # If there are no violators, yet the violators log exists (probably from a previous run
            # in the same folder), rename it.
            if os.path.isfile(old_file):
                os.remove(old_file)
            os.rename(new_file, old_file)
        if violators:
            logging.info("\n")
            logging.warning("{0} CORE reactions violate the collision rate limit!"
                            "\nSee the 'collision_rate_violators.log' for details.\n\n".format(num_rxn_violators))
            with open(new_file, 'w') as violators_f:
                violators_f.write('*** Collision rate limit violators report ***\n'
                                  '"Violation factor" is the ratio of the rate coefficient to the collision limit'
                                  ' rate at the relevant conditions\n\n')
                for violator in violators:
                    rxn_string = str(violator[0])
                    kinetics = violator[0].kinetics
                    comment=''
                    if isinstance(violator[0], TemplateReaction):
                        comment = violator[0].kinetics.comment
                        violator[0].kinetics.comment = ''  # the comment is printed better when outside of the object
                    if isinstance(violator[0], LibraryReaction):
                        comment = 'Kinetic library: {0}'.format(violator[0].library)
                    if isinstance(violator[0], PDepReaction):
                        comment = 'Network #{0}'.format(violator[0].network)
                    direction = violator[1]
                    ratio = violator[2]
                    condition = violator[3]
                    violators_f.write('{0}\n{1}\n{2}\nDirection: {3}\nViolation factor: {4:.2f}\n'
                                      'Violation condition: {5}\n\n'.format(
                                        rxn_string, kinetics, comment, direction, ratio, condition))
                    if isinstance(violator[0], TemplateReaction):
                        # although this is the end of the run, restore the original comment
                        violator[0].kinetics.comment = comment
        else:
            logging.info("No collision rate violators found.")

    def makeSeedMech(self,firstTime=False):
        """
        causes RMG to make a seed mechanism out of the current chem_annotated.inp and species_dictionary.txt
        this seed mechanism is outputted in a seed folder within the run directory and automatically
        added to as the (or replaces the current) 'Seed' thermo and kinetics libraries in database
        
        if run with firstTime=True it will change self.name to be unique within the thermo/kinetics libraries
        by adding integers to the end of the name to prevent overwritting
        """
        
        logging.info('Making seed mechanism...')
        
        name = self.name
        
        if self.saveSeedToDatabase and firstTime: #make sure don't overwrite current libraries
            thermoNames = self.database.thermo.libraries.keys()
            kineticsNames = self.database.kinetics.libraries.keys()
                
            if name in thermoNames or name in kineticsNames: 
                q = 1
                while name+str(q) in thermoNames or name+str(q) in kineticsNames:
                    q += 1
                self.name = name + str(q)
        
        seedDir = os.path.join(self.outputDirectory,'seed')
        
        if firstTime and not os.path.exists(seedDir): #if seed directory does not exist make it
            os.mkdir(seedDir)
        else:
            shutil.rmtree(seedDir) #otherwise delete the old seed and make a new directory
            os.mkdir(seedDir)
            
        speciesList = self.reactionModel.core.species
        reactionList = self.reactionModel.core.reactions
        edgeSpeciesList = self.reactionModel.edge.species
        edgeReactionList = self.reactionModel.edge.reactions
        
        # Make species labels independent
        oldLabels = self.makeSpeciesLabelsIndependent(speciesList)
        edgeOldLabels = self.makeSpeciesLabelsIndependent(edgeSpeciesList)
        
    
        # load kinetics library entries                    
        kineticsLibrary = KineticsLibrary(name=name,autoGenerated=True)
        kineticsLibrary.entries = {}
        for i in range(len(reactionList)):
            reaction = reactionList[i]        
            entry = Entry(
                    index = i+1,
                    label = reaction.toLabeledStr(),
                    item = reaction,
                    data = reaction.kinetics,
                )
            
            if 'rate rule' in reaction.kinetics.comment:
                entry.longDesc = reaction.kinetics.comment
            elif hasattr(reaction,'library') and reaction.library:
                entry.longDesc = 'Originally from reaction library: ' + reaction.library + "\n" + reaction.kinetics.comment
            else:
                entry.longDesc = reaction.kinetics.comment
            
            kineticsLibrary.entries[i+1] = entry
        
        # load kinetics library entries                    
        edgeKineticsLibrary = KineticsLibrary(name=name+'_edge',autoGenerated=True)
        edgeKineticsLibrary.entries = {}
        for i,reaction in enumerate(edgeReactionList):       
            entry = Entry(
                    index = i+1,
                    label = reaction.toLabeledStr(),
                    item = reaction,
                    data = reaction.kinetics,
                )
            try:
                entry.longDesc = 'Originally from reaction library: ' + reaction.library + "\n" + reaction.kinetics.comment
            except AttributeError:
                entry.longDesc = reaction.kinetics.comment
            edgeKineticsLibrary.entries[i+1] = entry
        
        #save in database
        if self.saveSeedToDatabase:
            databaseDirectory = settings['database.directory']
            try:
                os.makedirs(os.path.join(databaseDirectory, 'kinetics', 'libraries',name))
            except:
                pass
            kineticsLibrary.save(os.path.join(databaseDirectory, 'kinetics', 'libraries', name, 'reactions.py'))
            kineticsLibrary.saveDictionary(os.path.join(databaseDirectory, 'kinetics', 'libraries', name, 'dictionary.txt'))
            
            try:
                os.makedirs(os.path.join(databaseDirectory, 'kinetics', 'libraries',name+'_edge'))
            except:
                pass
            edgeKineticsLibrary.save(os.path.join(databaseDirectory, 'kinetics', 'libraries', name+'_edge', 'reactions.py'))
            edgeKineticsLibrary.saveDictionary(os.path.join(databaseDirectory, 'kinetics', 'libraries', name+'_edge', 'dictionary.txt'))

        #save in output directory
        kineticsLibrary.save(os.path.join(seedDir, name, 'reactions.py'))
        kineticsLibrary.saveDictionary(os.path.join(seedDir, name, 'dictionary.txt'))
        
        edgeKineticsLibrary.save(os.path.join(seedDir, name+'_edge', 'reactions.py'))
        edgeKineticsLibrary.saveDictionary(os.path.join(seedDir, name+'_edge', 'dictionary.txt'))
        
        #change labels back so species aren't renamed
        for i,label in enumerate(oldLabels):
            speciesList[i].label = label
        
        for i,label in enumerate(edgeOldLabels):
            edgeSpeciesList[i].label = label
            
    def makeSpeciesLabelsIndependent(self, species):
        """
        This method looks at the core species labels and makes sure none of them conflict
        If a conflict occurs, the second occurance will have '-2' added
        returns a list of the old labels
        """
        oldLabels = []
        labels = set()
        for spec in species:
            oldLabels.append(spec.label)
            duplicate_index = 1
            if '+' in spec.label:
                L = spec.molecule[0].getFormula()
            else:
                L = spec.label
            potential_label = L
            while potential_label in labels:
                duplicate_index += 1
                potential_label = L + '-{}'.format(duplicate_index)

            spec.label = potential_label
            labels.add(potential_label)
            
            
        return oldLabels
    
    ################################################################################
    def processToSpeciesNetworks(self,obj):
        """
        breaks down the objects returned by simulate into Species and PDepNetwork
        components
        """
        
        if isinstance(obj, PDepNetwork):
            out = [self.processPdepNetworks(obj)]
            return out
        elif isinstance(obj, Species):
            return [obj]
        elif isinstance(obj,Reaction):
            return list(self.processReactionsToSpecies(obj))
        elif isinstance(obj,list): #list of species
            rspcs = self.processReactionsToSpecies([k for k in obj if isinstance(k,Reaction)])
            spcs = {k for k in obj if isinstance(k,Species)} | rspcs
            nworks,pspcs = self.processPdepNetworks([k for k in obj if isinstance(k,PDepNetwork)])
            spcs = list(spcs-pspcs) #avoid duplicate species
            return spcs+nworks
        else:
            raise TypeError("improper call, obj input was incorrect")

    def processPdepNetworks(self,obj):
        """
        properly processes PDepNetwork objects and lists of PDepNetwork objects returned from simulate
        """
        reactionSystem = self.reactionSystem
        if isinstance(obj, PDepNetwork):
            # Determine which species in that network has the highest leak rate
            # We do this here because we need a temperature and pressure
            # Store the maximum leak species along with the associated network
            ob = (obj, obj.getMaximumLeakSpecies(reactionSystem.T.value_si, reactionSystem.P.value_si))
            return ob
        elif isinstance(obj,list):
            spcs = [ob.getMaximumLeakSpecies(reactionSystem.T.value_si, reactionSystem.P.value_si) for ob in obj]
            nworks = [(obj[i],spcs[i]) for i in xrange(len(obj))]
            return nworks,set(spcs)
        else:
            raise TypeError("improper call, obj input was incorrect")
            
    def processReactionsToSpecies(self,obj):
        """
        properly processes Reaction objects and lists of Reaction objects returned from simulate
        """
        coreSpecies = self.reactionModel.core.species
        filterFcn = lambda x: not ((x in coreSpecies)) #remove species already in core
        if isinstance(obj,Reaction):
            potentialSpcs = obj.reactants+obj.products
            potentialSpcs = filter(filterFcn,potentialSpcs)
        elif isinstance(obj,list) or isinstance(obj,set):
            potentialSpcs = set()
            for ob in obj:
                potentialSpcs = potentialSpcs | set(ob.reactants+ob.products)
            potentialSpcs = {sp for sp in potentialSpcs if filterFcn(sp)}
        else:
            raise TypeError("improper call, obj input was incorrect")
        return potentialSpcs

    def generateCanteraFiles(self, chemkinFile, **kwargs):
        """
        Convert a chemkin mechanism chem.inp file to a cantera mechanism file chem.cti
        and save it in the cantera directory
        """
        transportFile = os.path.join(os.path.dirname(chemkinFile), 'tran.dat')
        fileName = os.path.splitext(os.path.basename(chemkinFile))[0] + '.cti'
        outName = os.path.join(self.outputDirectory, 'cantera', fileName)
        if kwargs.has_key('surfaceFile'):
            outName = outName.replace('-gas.', '.')
        canteraDir = os.path.dirname(outName)
        try:
            os.makedirs(canteraDir)
        except OSError:
            if not os.path.isdir(canteraDir):
                raise
        if os.path.exists(outName):
            os.remove(outName)
        parser = ck2cti.Parser()
        try:
            parser.convertMech(chemkinFile, transportFile=transportFile, outName=outName, quiet=True, permissive=True, **kwargs)
        except ck2cti.InputParseError:
            logging.exception("Error converting to Cantera format.")
            logging.info("Trying again without transport data file.")
            parser.convertMech(chemkinFile, outName=outName, quiet=True, permissive=True, **kwargs)


    def initializeReactionThresholdAndReactFlags(self):
        numCoreSpecies = len(self.reactionModel.core.species)
        if self.filterReactions:
            self.unimolecularReact = np.zeros((numCoreSpecies),bool)
            self.bimolecularReact = np.zeros((numCoreSpecies, numCoreSpecies),bool)
            self.unimolecularThreshold = np.zeros((numCoreSpecies),bool)
            self.bimolecularThreshold = np.zeros((numCoreSpecies, numCoreSpecies),bool)
            if self.trimolecular:
                self.trimolecularReact = np.zeros((numCoreSpecies, numCoreSpecies, numCoreSpecies), bool)
                self.trimolecularThreshold = np.zeros((numCoreSpecies, numCoreSpecies, numCoreSpecies), bool)
        else:
            # By default, react everything
            self.unimolecularReact = np.ones((numCoreSpecies),bool)
            self.bimolecularReact = np.ones((numCoreSpecies, numCoreSpecies),bool)
            if self.trimolecular:
                self.trimolecularReact = np.ones((numCoreSpecies, numCoreSpecies, numCoreSpecies),bool)
            # No need to initialize reaction threshold arrays in this case
    
    def updateReactionThresholdAndReactFlags(self,
                                             rxnSysUnimolecularThreshold=None,
                                             rxnSysBimolecularThreshold=None,
                                             rxnSysTrimolecularThreshold=None,
                                             skipUpdate=False):
        """
        updates the length and boolean value of the unimolecular and bimolecular react and threshold flags
        """
        numCoreSpecies = len(self.reactionModel.core.species)
        prevNumCoreSpecies = len(self.unimolecularReact)
        new_core_species = numCoreSpecies > prevNumCoreSpecies

        # Always reset the react arrays from prior iterations
        self.unimolecularReact = np.zeros((numCoreSpecies), bool)
        self.bimolecularReact = np.zeros((numCoreSpecies, numCoreSpecies), bool)
        if self.trimolecular:
            self.trimolecularReact = np.zeros((numCoreSpecies, numCoreSpecies, numCoreSpecies), bool)

        if self.filterReactions:
            if new_core_species:
                # Expand the threshold arrays if there were new core species added
                unimolecularThreshold = np.zeros((numCoreSpecies), bool)
                bimolecularThreshold = np.zeros((numCoreSpecies, numCoreSpecies), bool)

                # Broadcast original thresholds
                unimolecularThreshold[:prevNumCoreSpecies] = self.unimolecularThreshold
                bimolecularThreshold[:prevNumCoreSpecies,:prevNumCoreSpecies] = self.bimolecularThreshold
                self.unimolecularThreshold = unimolecularThreshold
                self.bimolecularThreshold = bimolecularThreshold

                if self.trimolecular:
                    trimolecularThreshold = np.zeros((numCoreSpecies, numCoreSpecies, numCoreSpecies), bool)
                    trimolecularThreshold[:prevNumCoreSpecies,
                                          :prevNumCoreSpecies,
                                          :prevNumCoreSpecies] = self.trimolecularThreshold
                    self.trimolecularThreshold = trimolecularThreshold
                
            if skipUpdate:
                return
            
            # Always update the react and threshold arrays
            for i in xrange(numCoreSpecies):
                if not self.unimolecularThreshold[i] and rxnSysUnimolecularThreshold[i]:
                    # We've shifted from not reacting to reacting
                    self.unimolecularReact[i] = True
                    self.unimolecularThreshold[i] = True

            for i in xrange(numCoreSpecies):
                for j in xrange(i, numCoreSpecies):
                    if not self.bimolecularThreshold[i,j] and rxnSysBimolecularThreshold[i,j]:
                        # We've shifted from not reacting to reacting
                        self.bimolecularReact[i,j] = True
                        self.bimolecularThreshold[i,j] = True

            if self.trimolecular:
                for i in xrange(numCoreSpecies):
                    for j in xrange(i, numCoreSpecies):
                        for k in xrange(j, numCoreSpecies):
                            if not self.trimolecularThreshold[i,j,k] and rxnSysTrimolecularThreshold[i,j,k]:
                                # We've shifted from not reacting to reacting
                                self.trimolecularReact[i,j,k] = True
                                self.trimolecularThreshold[i,j,k] = True
        else:
            # We are not filtering reactions
            if new_core_species:
                # React all the new core species unimolecularly
                for i in xrange(prevNumCoreSpecies, numCoreSpecies):
                    self.unimolecularReact[i] = True
                
                # React all the new core species with all the core species bimolecularly
                for i in xrange(numCoreSpecies):
                    for j in xrange(prevNumCoreSpecies,numCoreSpecies):
                        self.bimolecularReact[i,j] = True

                # React all the new core species with all bimolecular combinations trimolecularly
                if self.trimolecular:
                    for i in xrange(numCoreSpecies):
                        for j in xrange(numCoreSpecies):
                            for k in xrange(prevNumCoreSpecies, numCoreSpecies):
                                self.trimolecularReact[i,j,k] = True

        
    def saveEverything(self):
        """
        Saves the output HTML, the Chemkin file, and the Restart file (if appropriate).
        
        The restart file is only saved if self.saveRestartPeriod or self.done.
        """
        # If the user specifies it, add unused reaction library reactions to
        # an additional output species and reaction list which is written to the ouput HTML
        # file as well as the chemkin file
        
        if self.reactionLibraries:
            # First initialize the outputReactionList and outputSpeciesList to empty
            self.reactionModel.outputSpeciesList = []
            self.reactionModel.outputReactionList = []
            for library, option in self.reactionLibraries:
                if option:
                    self.reactionModel.addReactionLibraryToOutput(library)
        
        self.execTime.append(time.time() - self.initializationTime)

        # Notify registered listeners:
        self.notify()
            
    def finish(self):
        """
        Complete the model generation.
        """
        # Log end timestamp
        logging.info('')
        logging.info('RMG execution terminated at ' + time.asctime())
    
    def getGitCommit(self, modulePath):
        import subprocess
        if os.path.exists(os.path.join(modulePath,'..','.git')):
            try:
                return subprocess.check_output(['git', 'log',
                                                '--format=%H%n%cd', '-1'],
                                                cwd=modulePath).splitlines()
            except:
                return '', ''
        else:
            return '', ''
    
    def logHeader(self, level=logging.INFO):
        """
        Output a header containing identifying information about RMG to the log.
        """
        from rmgpy import __version__, getPath
        logging.log(level, '#########################################################')
        logging.log(level, '# RMG-Py - Reaction Mechanism Generator in Python       #')
        logging.log(level, '# Version: {0:44s} #'.format(__version__))
        logging.log(level, '# Authors: RMG Developers (rmg_dev@mit.edu)             #')
        logging.log(level, '# P.I.s:   William H. Green (whgreen@mit.edu)           #')
        logging.log(level, '#          Richard H. West (r.west@neu.edu)             #')
        logging.log(level, '# Website: http://reactionmechanismgenerator.github.io/ #')
        logging.log(level, '#                                                       #')
        logging.log(level, '#  This heterogeneous catalysis branch developed by:    #')
        logging.log(level, '#  Richard H. West (r.west@neu.edu)                     #')
        logging.log(level, '#  C. Franklin Goldsmith (franklin_goldsmith@brown.edu) #')
        logging.log(level, '#########################################################\n')
    
        # Extract git commit from RMG-Py
        head, date = self.getGitCommit(getPath())
        if head != '' and date != '':
            logging.log(level, 'The current git HEAD for RMG-Py is:')
            logging.log(level, '\t%s' % head)
            logging.log(level, '\t%s' % date)
            logging.log(level, '')
        else:
            # If we cannot get git info, try checking if it is a conda package instead:
            condaPackage = get_condaPackage('rmg')
            if condaPackage != '':
                logging.log(level, 'The current anaconda package for RMG-Py is:')
                logging.log(level, condaPackage)
                logging.log(level,'')
                
        databaseHead, databaseDate = self.getGitCommit(settings['database.directory'])
        if databaseHead !='' and databaseDate !='':
            logging.log(level, 'The current git HEAD for RMG-database is:')
            logging.log(level, '\t%s' % databaseHead)
            logging.log(level, '\t%s' % databaseDate)
            logging.log(level, '')
        else:
            databaseCondaPackage=get_condaPackage('rmgdatabase')
            if databaseCondaPackage != '':
                logging.log(level, 'The current anaconda package for RMG-database is:')
                logging.log(level, databaseCondaPackage)
                logging.log(level,'')

    def initializeRestartRun(self, path):

        from rmgpy.rmg.model import getFamilyLibraryObject

        # read restart file
        self.loadRestartFile(path)

        # A few things still point to the species in the input file, so update
        # those to point to the equivalent species loaded from the restart file
    
        # The termination conversions still point to the old species
        from rmgpy.solver.base import TerminationConversion
        for reactionSystem in self.reactionSystems:
            for term in reactionSystem.termination:
                if isinstance(term, TerminationConversion):
                    term.species, isNew = self.reactionModel.makeNewSpecies(term.species.molecule[0], term.species.label, term.species.reactive)
    
        # The initial mole fractions in the reaction systems still point to the old species
        for reactionSystem in self.reactionSystems:
            initialMoleFractions = {}
            for spec0, moleFrac in reactionSystem.initialMoleFractions.iteritems():
                spec, isNew = self.reactionModel.makeNewSpecies(spec0.molecule[0], spec0.label, spec0.reactive)
                initialMoleFractions[spec] = moleFrac
            reactionSystem.initialMoleFractions = initialMoleFractions
    
        # The reactions and reactionDict still point to the old reaction families
        reactionDict = {}
        for family0_label in self.reactionModel.reactionDict:
    
            # Find the equivalent library or family in the newly-loaded kinetics database
            family_label = None
            family0_obj = getFamilyLibraryObject(family0_label)
            if isinstance(family0_obj, KineticsLibrary):
                for label, database in self.database.kinetics.libraries.iteritems():
                    if database.label == family0_label:
                        family_label = database.label
                        break
            elif isinstance(family0_obj, KineticsFamily):
                for label, database in self.database.kinetics.families.iteritems():
                    if database.label == family0_label:
                        family_label = database.label
                        break    
            else:
                import pdb; pdb.set_trace()
            if family_label is None:
                raise Exception("Unable to find matching reaction family for %s" % family0_label)
    
            # Update each affected reaction to point to that new family
            # Also use that new family in a duplicate reactionDict
            reactionDict[family_label] = {}
            for reactant1 in self.reactionModel.reactionDict[family0_label]:
                reactionDict[family_label][reactant1] = {}
                for reactant2 in self.reactionModel.reactionDict[family0_label][reactant1]:
                    reactionDict[family_label][reactant1][reactant2] = []
                    if isinstance(family0_obj, KineticsLibrary):
                        for rxn in self.reactionModel.reactionDict[family0_label][reactant1][reactant2]:
                            assert isinstance(rxn, LibraryReaction)
                            rxn.library = family_label
                            reactionDict[family_label][reactant1][reactant2].append(rxn)
                    elif isinstance(family0_obj, KineticsFamily):
                        for rxn in self.reactionModel.reactionDict[family0_label][reactant1][reactant2]:
                            assert isinstance(rxn, TemplateReaction)
                            rxn.family_label = family_label
                            reactionDict[family_label][reactant1][reactant2].append(rxn)
        
        self.reactionModel.reactionDict = reactionDict
    
    def loadRestartFile(self, path):
        """
        Load a restart file at `path` on disk.
        """
        import cPickle
    
        # Unpickle the reaction model from the specified restart file
        logging.info('Loading previous restart file...')
        f = open(path, 'rb')
        rmg_restart = cPickle.load(f)
        f.close()

        self.reactionModel = rmg_restart.reactionModel
        self.unimolecularReact = rmg_restart.unimolecularReact
        self.bimolecularReact = rmg_restart.bimolecularReact
        self.trimolecularReact = rmg_restart.trimolecularReact
        if self.filterReactions:
            self.unimolecularThreshold = rmg_restart.unimolecularThreshold
            self.bimolecularThreshold = rmg_restart.bimolecularThreshold
            self.trimolecularThreshold = rmg_restart.trimolecularThreshold
        
    def loadRMGJavaInput(self, path):
        """
        Load an RMG-Java job from the input file located at `inputFile`, or
        from the `inputFile` attribute if not given as a parameter.
        """
        warnings.warn("The RMG-Java input is no longer supported and may be"
                      " removed in version 2.3.", DeprecationWarning)
        # NOTE: This function is currently incomplete!
        # It only loads a subset of the available information.
    
        self.reactionModel = CoreEdgeReactionModel()
        self.initialSpecies = []
        self.reactionSystems = []
    
        Tlist = []; Plist = []; concentrationList = []; speciesDict = {}
        termination = []
        
        with open(path, 'r') as f:
            line = self.readMeaningfulLineJava(f)
            while line != '':
                
                
                if line.startswith('TemperatureModel:'):
                    tokens = line.split()
                    units = tokens[2][1:-1]
                    assert units in ['C', 'F', 'K']
                    if units == 'C':
                        Tlist = [float(T)+273.15 for T in tokens[3:]]
                    elif units == 'F':
                        Tlist = [(float(T)+459.67)*5./9. for T in tokens[3:]]
                    else:
                        Tlist = [float(T) for T in tokens[3:]]
                
                elif line.startswith('PressureModel:'):
                    tokens = line.split()
                    units = tokens[2][1:-1]
                    assert units in ['atm', 'bar', 'Pa', 'torr']
                    if units == 'atm':
                        Plist = [float(P)*101325. for P in tokens[3:]]
                    elif units == 'bar':
                        Plist = [float(P)*100000. for P in tokens[3:]]
                    elif units == 'torr':
                        Plist = [float(P)/760.*101325. for P in tokens[3:]]
                    else:
                        Plist = [float(P) for P in tokens[3:]]
                        
                elif line.startswith('InitialStatus:'):
                    label = ''; concentrations = []; adjlist = ''
                    
                    line = self.readMeaningfulLineJava(f)
                    while line != 'END':
                        
                        if line == '' and label != '':
                            species = Species(label=label, molecule=[Molecule().fromAdjacencyList(adjlist)])
                            self.initialSpecies.append(species)
                            speciesDict[label] = species
                            concentrationList.append(concentrations)
                            label = ''; concentrations = []; adjlist = ''
                        
                        elif line != '' and label == '':
                            tokens = line.split()
                            label = tokens[0]
                            units = tokens[1][1:-1]
                            if tokens[-1] in ['Unreactive', 'ConstantConcentration']:
                                tokens.pop(-1)
                            assert units in ['mol/cm3', 'mol/m3', 'mol/l']
                            if units == 'mol/cm3':
                                concentrations = [float(C)*1.0e6 for C in tokens[2:]]
                            elif units == 'mol/l':
                                concentrations = [float(C)*1.0e3 for C in tokens[2:]]
                            else:
                                concentrations = [float(C) for C in tokens[2:]]
                        
                        elif line != '':
                            adjlist += line + '\n'
                        
                        line = f.readline().strip()
                        if '//' in line: line = line[0:line.index('//')]
                        
                elif line.startswith('InertGas:'):
                    
                    line = self.readMeaningfulLineJava(f)
                    while line != 'END':
                        
                        tokens = line.split()
                        label = tokens[0]
                        assert label in ['N2', 'Ar', 'He', 'Ne']
                        if label == 'Ne':
                            smiles = '[Ne]'
                        elif label == 'Ar':
                            smiles = '[Ar]'
                        elif label == 'He':
                            smiles = '[He]'
                        else:
                            smiles = 'N#N'
                        units = tokens[1][1:-1]
                        assert units in ['mol/cm3', 'mol/m3', 'mol/l']
                        if units == 'mol/cm3':
                            concentrations = [float(C)*1.0e6 for C in tokens[2:]]
                        elif units == 'mol/l':
                            concentrations = [float(C)*1.0e3 for C in tokens[2:]]
                        else:
                            concentrations = [float(C) for C in tokens[2:]]
                        
                        species = Species(label=label, reactive=False, molecule=[Molecule().fromSMILES(smiles)])
                        self.initialSpecies.append(species)
                        speciesDict[label] = species
                        concentrationList.append(concentrations)
                            
                        line = self.readMeaningfulLineJava(f)
                
                elif line.startswith('FinishController:'):
                    
                    # First meaningful line is a termination time or conversion
                    line = self.readMeaningfulLineJava(f)
                    tokens = line.split()
                    if tokens[2].lower() == 'conversion:':
                        label = tokens[3]
                        conversion = float(tokens[4])
                        termination.append(TerminationConversion(spec=speciesDict[label], conv=conversion))
                    elif tokens[2].lower() == 'reactiontime:':
                        time = float(tokens[3])
                        units = tokens[4][1:-1]
                        assert units in ['sec', 'min', 'hr', 'day']
                        if units == 'min':
                            time *= 60.
                        elif units == 'hr':
                            time *= 60. * 60.
                        elif units == 'day':
                            time *= 60. * 60. * 24.
                        termination.append(TerminationTime(time=time))
                            
                    # Second meaningful line is the error tolerance
                    # We're not doing anything with this information yet!
                    line = self.readMeaningfulLineJava(f)
                
                line = self.readMeaningfulLineJava(f)
        
        assert len(Tlist) > 0
        assert len(Plist) > 0
        concentrationList = np.array(concentrationList)
        assert concentrationList.shape[1] > 0  # An arbitrary number of concentrations is acceptable, and should be run for each reactor system 
        
        # Make a reaction system for each (T,P) combination
        for T in Tlist:
            for P in Plist:
                for i in range(concentrationList.shape[1]):
                    concentrations = concentrationList[:,i]
                    totalConc = np.sum(concentrations)
                    initialMoleFractions = dict([(self.initialSpecies[i], concentrations[i] / totalConc) for i in range(len(self.initialSpecies))])
                    reactionSystem = SimpleReactor(T, P, initialMoleFractions=initialMoleFractions, termination=termination)
                    self.reactionSystems.append(reactionSystem)
    
    def readMeaningfulLineJava(self, f):
        """
        Read a meaningful line from an RMG-Java condition file object `f`,
        returning the line with any comments removed.
        """
        warnings.warn("The RMG-Java input is no longer supported and may be"
                      " removed in version 2.3.", DeprecationWarning)
        line = f.readline()
        if line != '':
            line = line.strip()
            if '//' in line: line = line[0:line.index('//')]
            while line == '':
                line = f.readline()
                if line == '': break
                line = line.strip()
                if '//' in line: line = line[0:line.index('//')]
        return line
    
################################################################################

def initializeLog(verbose, log_file_name):
    """
    Set up a logger for RMG to use to print output to stdout. The
    `verbose` parameter is an integer specifying the amount of log text seen
    at the console; the levels correspond to those of the :data:`logging` module.
    """
    # Create logger
    logger = logging.getLogger()
    logger.setLevel(verbose)

    # Create console handler and set level to debug; send everything to stdout
    # rather than stderr
    ch = logging.StreamHandler(sys.stdout)
    ch.setLevel(verbose)

    logging.addLevelName(logging.CRITICAL, 'Critical: ')
    logging.addLevelName(logging.ERROR, 'Error: ')
    logging.addLevelName(logging.WARNING, 'Warning: ')
    logging.addLevelName(logging.INFO, '')
    logging.addLevelName(logging.DEBUG, '')
    logging.addLevelName(1, '')

    # Create formatter and add to console handler
    #formatter = logging.Formatter('%(asctime)s - %(name)s - %(levelname)s - %(message)s', '%Y-%m-%d %H:%M:%S')
    #formatter = Formatter('%(message)s', '%Y-%m-%d %H:%M:%S')
    formatter = logging.Formatter('%(levelname)s%(message)s')
    ch.setFormatter(formatter)

    # create file handler
    if os.path.exists(log_file_name):
        backup = os.path.join(log_file_name[:-7], 'RMG_backup.log')
        if os.path.exists(backup):
            logging.info("Removing old "+backup)
            os.remove(backup)
        logging.info('Moving {0} to {1}\n'.format(log_file_name, backup))
        shutil.move(log_file_name, backup)
    fh = logging.FileHandler(filename=log_file_name) #, backupCount=3)
    fh.setLevel(min(logging.DEBUG,verbose)) # always at least VERBOSE in the file
    fh.setFormatter(formatter)
    # notice that STDERR does not get saved to the log file
    # so errors from underlying libraries (eg. openbabel) etc. that report
    # on stderr will not be logged to disk.

    # remove old handlers!
    while logger.handlers:
        logger.removeHandler(logger.handlers[0])

    # Add console and file handlers to logger
    logger.addHandler(ch)
    logger.addHandler(fh)

################################################################################
class RMG_Memory:
    """
    class for remembering RMG simulations
    and determining what simulation to run next
    """
    def __init__(self,reactionSystem,bspc):
        self.Ranges = dict()
        
        if hasattr(reactionSystem,'Trange') and isinstance(reactionSystem.Trange, list):
            Trange = reactionSystem.Trange
            self.Ranges['T'] = [T.value_si for T in Trange]
        if hasattr(reactionSystem,'Prange') and isinstance(reactionSystem.Prange, list):
            Prange = reactionSystem.Prange
            self.Ranges['P'] = [np.log(P.value_si) for P in Prange]
        if hasattr(reactionSystem,'initialMoleFractions'):
            if bspc:
                self.initialMoleFractions = deepcopy(reactionSystem.initialMoleFractions)
                self.balanceSpecies = [x for x in self.initialMoleFractions.keys() if x.label == bspc][0]  #find the balance species
            for key,value in reactionSystem.initialMoleFractions.iteritems():
                assert key != 'T' and key != 'P', 'naming a species T or P is forbidden'
                if isinstance(value, list):
                    self.Ranges[key] = value
        if hasattr(reactionSystem,'initialConcentrations'):
            for key,value in reactionSystem.initialConcentrations.iteritems():
                assert key != 'T' and key != 'P', 'naming a species T or P is forbidden'
                if isinstance(value, list):
                    self.Ranges[key] = [v.value_si for v in value]
                    
        for term in reactionSystem.termination:
            if isinstance(term, TerminationTime):
                self.tmax = term.time.value_si
        
        self.reactionSystem = reactionSystem
        self.conditionList = []
        self.scaledConditionList = []
        self.ts = []
        self.convs = []
        self.Ns = []
        self.randState = np.random.RandomState(1)
        
    def add_t_conv_N(self,t,conv,N):
        """
        adds the completion time and conversion and the number of objects added 
        from a given run to the memory
        """
        if hasattr(self,'tmax'):
            self.ts.append(t/self.tmax)
        self.convs.append(conv)
        self.Ns.append(N)
        
    def get_cond(self):
        """
        Returns the condition being run
        """
        if self.Ranges == dict():
            return None
        else:
            return self.conditionList[-1]
    
    def calculate_cond(self,obj,Ndims,Ns=20):
        """
        Weighted Stochastic Grid Sampling algorithm 
        obj is evaluated at a grid of points and the evaluations are normalized 
        and then sampled randomly based on their normalized value
        then a random step of length 1/(2*Ns) is taken from that point to give a final condition point
        if this process were to impact runtime under some conditions you could decrease the value of Ns to speed it up
        """
        bounds = tuple((0.0,1.0) for k in xrange(Ndims))
        x0,fval,grid,Jout = brute(obj,bounds,Ns=Ns,full_output=True,finish=None) #run brute just to easily get the evaluations at each grid point (we don't care about the optimal value)
        Jout += abs(Jout.min(tuple(xrange(Ndims)))) #shifts Jout positive so tot is positive
        tot = np.sum(Jout,axis=tuple(xrange(len(Jout.shape))))
        Jout /= tot #normalize Jout
        n = self.randState.uniform(0,1,1)[0] #draw a random number between 0 and 1
        s = 0.0
        for indexes in np.ndenumerate(Jout): #choose a coordinate such that grid[indexes] is choosen with probability Jout[indexes]
            s += Jout[indexes[0]]
            if s > n:
                break
        if len(bounds) != 1:
            yf = np.array([grid[i][indexes[0]] for i in xrange(len(grid))])
        else:
            yf = np.array([grid[indexes[0]] for i in xrange(len(grid))])
        
        step = self.randState.uniform(0,1,len(Jout.shape)) #take a step in a random direction in a length between 0 and 1/(2*Ns)
        step /= step.sum()
        mag = self.randState.uniform(0,1,1)[0]

        yf += step*mag*np.sqrt(2)/(2.0*Ns)
        
        return yf
    
    def generate_cond(self):
        """
        find the next condition to run at by solving an optimization problem
        this optimization problem maximizes distance from prior conditions weighted more if they are more recent
        and maximizes number of objects added
        the resulting condition is added to the end of conditionList
        """
        if self.conditionList == []:
            self.conditionList.append({key:value[0] for key,value in self.Ranges.iteritems()})
            self.scaledConditionList.append({key:0.0 for key,value in self.Ranges.iteritems()})
        elif len(self.conditionList[0]) == 0:
            pass
        else:
            ykey = self.conditionList[0].keys()
            Ns = self.Ns
            def obj(y):
                boo = y.shape == tuple()
                vec = []
                N = len(self.conditionList)
                for i,cond in enumerate(self.scaledConditionList):
                    for j,key in enumerate(ykey):
                        if not boo:
                            vec.append(10.0*N/((N-i)*(Ns[i]+1))*abs(y[j]-cond[key])**0.3) 
                        else:
                            vec.append(10.0*N/((N-i)*(Ns[i]+1))*abs(y-cond[key])**0.3) 
                return -np.array(vec).sum()

            yf = self.calculate_cond(obj,len(ykey))
            
            scaledNewCond = {ykey[i]:yf[i] for i in xrange(len(ykey))}
            newCond = {yk:yf[i]*(self.Ranges[yk][1]-self.Ranges[yk][0])+self.Ranges[yk][0] for i,yk in enumerate(ykey) }
            if 'P' in newCond.keys():
                newCond['P'] = np.exp(newCond['P'])
            
            if hasattr(self,'initialMoleFractions'):
                for key in self.initialMoleFractions.keys():
                    if not isinstance(self.initialMoleFractions[key],list):
                        newCond[key] = self.initialMoleFractions[key]
                total = sum([val for key,val in newCond.iteritems() if key != 'T' and key != 'P'])
                if self.balanceSpecies is None:
                    for key,val in newCond.iteritems():
                        if key != 'T' and key != 'P':
                            newCond[key] = val/total
                else:
                    newCond[self.balanceSpecies] = self.initialMoleFractions[self.balanceSpecies] + 1.0 - total

            self.conditionList.append(newCond)
            self.scaledConditionList.append(scaledNewCond)
        return 

def log_conditions(RMG_Memories,index):
    """
    log newly generated reactor conditions
    """
    if RMG_Memories[index].get_cond() is not None:
        s = 'conditions choosen for reactor {0} were: '.format(index)
        for key,item in RMG_Memories[index].get_cond().iteritems():
            if key == 'T':
                s += 'T = {0} K, '.format(item)
            elif key == 'P':
                s += 'P = {0} bar, '.format(item/1.0e5)
            else:
                s += key.label + ' = {0}, '.format(item)
        
        logging.info(s)
    
class Tee:
    """A simple tee to create a stream which prints to many streams.
    
    This is used to report the profiling statistics to both the log file
    and the standard output.
    """
    def __init__(self, *fileobjects):
        self.fileobjects=fileobjects
    def write(self, string):
        for fileobject in self.fileobjects:
            fileobject.write(string)
            
def get_condaPackage(module):
    """
    Check the version of any conda package
    """
    import subprocess
    try:
        lines = subprocess.check_output(['conda', 'list', '-f', module]).splitlines()
        
        packages=[]
        # Strip comments
        for line in lines:
            if line[:1]=='#':
                pass
            else:
                packages.append(line)
                
        return '\n'.join(packages)
    except:
        return ''

def processProfileStats(stats_file, log_file):
    import pstats
    out_stream = Tee(sys.stdout,open(log_file,'a')) # print to screen AND append to RMG.log
    print >>out_stream, "="*80
    print >>out_stream, "Profiling Data".center(80)
    print >>out_stream, "="*80
    stats = pstats.Stats(stats_file,stream=out_stream)
    stats.strip_dirs()
    print >>out_stream, "Sorted by internal time"
    stats.sort_stats('time')
    stats.print_stats(25)
    stats.print_callers(25)
    print >>out_stream, "Sorted by cumulative time"
    stats.sort_stats('cumulative')
    stats.print_stats(25)
    stats.print_callers(25)
    stats.print_callees(25)

def makeProfileGraph(stats_file):
    """
    Uses gprof2dot to create a graphviz dot file of the profiling information.
    
    This requires the gprof2dot package available via `pip install gprof2dot`.
    Render the result using the program 'dot' via a command like
    `dot -Tps2 input.dot -o output.ps2`.
    
    Rendering the ps2 file to pdf requires an external pdf converter
    `ps2pdf output.ps2` which produces a `output.ps2.pdf` file.
    """
    try:
        from gprof2dot import PstatsParser, DotWriter, SAMPLES, themes
    except ImportError:
        logging.warning('Trouble importing from package gprof2dot. Unable to create a graph of the profile statistics.')
        logging.warning('Try getting the latest version with something like `pip install --upgrade gprof2dot`.')
        return
    import subprocess
    
    #create an Options class to mimic optparser output as much as possible:
    class Options:
        pass
    
    options = Options()
    options.node_thres = 0.8
    options.edge_thres = 0.1
    options.strip = False
    options.show_samples = False
    options.root = ""
    options.leaf = ""
    options.wrap = True
    
    theme = themes['color'] # bw color gray pink
    theme.fontname = "ArialMT" # default "Arial" leads to PostScript warnings in dot (on Mac OS)
    parser = PstatsParser(stats_file)
    profile = parser.parse()
    
    dot_file = stats_file + '.dot'
    output = open(dot_file,'wt')
    dot = DotWriter(output)
    dot.strip = options.strip
    dot.wrap = options.wrap
    
    if options.show_samples:
        dot.show_function_events.append(SAMPLES)
    
    profile = profile
    profile.prune(options.node_thres/100.0, options.edge_thres/100.0)

    if options.root:
        rootId = profile.getFunctionId(options.root)
        if not rootId:
            sys.stderr.write('root node ' + options.root + ' not found (might already be pruned : try -e0 -n0 flags)\n')
            sys.exit(1)
        profile.prune_root(rootId)
    if options.leaf:
        leafId = profile.getFunctionId(options.leaf)
        if not leafId:
            sys.stderr.write('leaf node ' + options.leaf + ' not found (maybe already pruned : try -e0 -n0 flags)\n')
            sys.exit(1)
        profile.prune_leaf(leafId)

    dot.graph(profile, theme)

    output.close()
    
    try:
        subprocess.check_call(['dot', '-Tps2', dot_file, '-o', '{0}.ps2'.format(dot_file)])
    except subprocess.CalledProcessError:
        logging.error("Error returned by 'dot' when generating graph of the profile statistics.")
        logging.info("To try it yourself:\n     dot -Tps2 {0} -o {0}.ps2".format(dot_file))
    except OSError:
        logging.error("Couldn't run 'dot' to create graph of profile statistics. Check graphviz is installed properly and on your path.")
        logging.info("Once you've got it, try:\n     dot -Tps2 {0} -o {0}.ps2".format(dot_file))
    
    try:
        subprocess.check_call(['ps2pdf', '{0}.ps2'.format(dot_file), '{0}.pdf'.format(dot_file)])
    except OSError:
        logging.error("Couldn't run 'ps2pdf' to create pdf graph of profile statistics. Check that ps2pdf converter is installed.")
        logging.info("Once you've got it, try:\n     pd2pdf {0}.ps2 {0}.pdf".format(dot_file))    
    else:
        logging.info("Graph of profile statistics saved to: \n {0}.pdf".format(dot_file))
<|MERGE_RESOLUTION|>--- conflicted
+++ resolved
@@ -605,19 +605,6 @@
         self.register_listeners()
 
         self.done = False
-<<<<<<< HEAD
-        
-        Tlist = []
-        for x in self.reactionSystems:
-            if hasattr(x,'Trange') and x.Trange:
-                Tlist.append(x.Trange[1].value_si)
-            elif x.T:
-                Tlist.append(x.T.value_si)
-                
-        self.Tmax = max(Tlist)
-        
-        self.nSimsTerms = [0 for i in xrange(len(self.reactionSystems))]
-=======
 
         # determine min and max values for T and P (don't determine P values for liquid reactors)
         self.Tmin = min([r_sys.Trange[0] if r_sys.Trange else r_sys.T for r_sys in self.reactionSystems]).value_si
@@ -628,7 +615,6 @@
         except AttributeError:
             # For LiquidReactor, Pmin and Pmax remain with the default value of `None`
             pass
->>>>>>> aaf3dcec
         
         self.rmg_memories = []
 
