#!/usr/bin/env python
# -*- coding: utf-8 -*-

###############################################################################
#                                                                             #
# RMG - Reaction Mechanism Generator                                          #
#                                                                             #
# Copyright (c) 2002-2018 Prof. William H. Green (whgreen@mit.edu),           #
# Prof. Richard H. West (r.west@neu.edu) and the RMG Team (rmg_dev@mit.edu)   #
#                                                                             #
# Permission is hereby granted, free of charge, to any person obtaining a     #
# copy of this software and associated documentation files (the 'Software'),  #
# to deal in the Software without restriction, including without limitation   #
# the rights to use, copy, modify, merge, publish, distribute, sublicense,    #
# and/or sell copies of the Software, and to permit persons to whom the       #
# Software is furnished to do so, subject to the following conditions:        #
#                                                                             #
# The above copyright notice and this permission notice shall be included in  #
# all copies or substantial portions of the Software.                         #
#                                                                             #
# THE SOFTWARE IS PROVIDED 'AS IS', WITHOUT WARRANTY OF ANY KIND, EXPRESS OR  #
# IMPLIED, INCLUDING BUT NOT LIMITED TO THE WARRANTIES OF MERCHANTABILITY,    #
# FITNESS FOR A PARTICULAR PURPOSE AND NONINFRINGEMENT. IN NO EVENT SHALL THE #
# AUTHORS OR COPYRIGHT HOLDERS BE LIABLE FOR ANY CLAIM, DAMAGES OR OTHER      #
# LIABILITY, WHETHER IN AN ACTION OF CONTRACT, TORT OR OTHERWISE, ARISING     #
# FROM, OUT OF OR IN CONNECTION WITH THE SOFTWARE OR THE USE OR OTHER         #
# DEALINGS IN THE SOFTWARE.                                                   #
#                                                                             #
###############################################################################

"""
This module contains the main execution functionality for Reaction Mechanism
Generator (RMG).
"""

import sys
import warnings
import time
import logging
import os
import shutil

import numpy as np
import gc
import copy
from copy import deepcopy
from scipy.optimize import brute
from cantera import ck2cti

from rmgpy.rmg.settings import ModelSettings
from rmgpy.constraints import failsSpeciesConstraints
from rmgpy.molecule import Molecule
from rmgpy.solver.base import TerminationTime, TerminationConversion
from rmgpy.solver.simple import SimpleReactor
from rmgpy.data.rmg import RMGDatabase
from rmgpy.exceptions import ForbiddenStructureException, DatabaseError, CoreError
from rmgpy.data.kinetics.library import KineticsLibrary, LibraryReaction
from rmgpy.data.kinetics.family import KineticsFamily, TemplateReaction
from rmgpy.rmg.pdep import PDepReaction

from rmgpy.data.thermo import ThermoLibrary
from rmgpy.data.base import Entry
from rmgpy import settings

from rmgpy.kinetics.diffusionLimited import diffusionLimiter

from model import Species, CoreEdgeReactionModel
from rmgpy.reaction import Reaction
from pdep import PDepNetwork
import rmgpy.util as util

from rmgpy.chemkin import ChemkinWriter
from rmgpy.rmg.output import OutputHTMLWriter
from rmgpy.rmg.listener import SimulationProfileWriter, SimulationProfilePlotter
from rmgpy.restart import RestartWriter
from rmgpy.qm.main import QMDatabaseWriter
from rmgpy.stats import ExecutionStatsWriter
from rmgpy.thermo.thermoengine import submit
from rmgpy.tools.simulate import plot_sensitivity
################################################################################

solvent = None

class RMG(util.Subject):
    """
    A representation of a Reaction Mechanism Generator (RMG) job. The 
    attributes are:
    
    =================================== ================================================
    Attribute                           Description
    =================================== ================================================
    `inputFile`                         The path to the input file
    ----------------------------------- ------------------------------------------------
    `databaseDirectory`                 The directory containing the RMG database
    `thermoLibraries`                   The thermodynamics libraries to load
    `reactionLibraries`                 The kinetics libraries to load
    `statmechLibraries`                 The statistical mechanics libraries to load
    `seedMechanisms`                    The seed mechanisms included in the model
    `kineticsFamilies`                  The kinetics families to use for reaction generation
    `kineticsDepositories`              The kinetics depositories to use for looking up kinetics in each family
    `kineticsEstimator`                 The method to use to estimate kinetics: 'group additivity' or 'rate rules'
    `solvent`                           If solvation estimates are required, the name of the solvent.
    ----------------------------------- ------------------------------------------------
    `reactionModel`                     The core-edge reaction model generated by this job
    `reactionSystems`                   A list of the reaction systems used in this job
    `database`                          The RMG database used in this job
    ----------------------------------- ------------------------------------------------
    `modelSettingsList`                 List of ModelSettings objects containing information related to how to manage species/reaction movement
    `simulatorSettingsList`             List of SimulatorSettings objects containing information on how to run simulations
    `trimolecular`                      ``True`` to consider reactions between three species (i.e., if trimolecular reaction families are present)
    `unimolecularThreshold`             Array of flags indicating whether a species is above the unimolecular reaction threshold
    `bimolecularThreshold`              Array of flags indicating whether two species are above the bimolecular reaction threshold
    `trimolecularThreshold`             Array of flags indicating whether three species are above the trimolecular reaction threshold
    `unimolecularReact`                 Array of flags indicating whether a species should react unimolecularly in the enlarge step
    `bimolecularReact`                  Array of flags indicating whether two species should react in the enlarge step
    `trimolecularReact`                 Array of flags indicating whether three species should react in the enlarge step
    `termination`                       A list of termination targets (i.e :class:`TerminationTime` and :class:`TerminationConversion` objects)
    `speciesConstraints`                Dictates the maximum number of atoms, carbons, electrons, etc. generated by RMG
    ----------------------------------- ------------------------------------------------
    `outputDirectory`                   The directory used to save output files
    `verbosity`                         The level of logging verbosity for console output
    `loadRestart`                       ``True`` if restarting a previous job, ``False`` otherwise
    `saveRestartPeriod`                 The time period to periodically save a restart file (:class:`Quantity`), or ``None`` for never.
    `units`                             The unit system to use to save output files (currently must be 'si')
    `generateOutputHTML`                ``True`` to draw pictures of the species and reactions, saving a visualized model in an output HTML file.  ``False`` otherwise
    `generatePlots`                     ``True`` to generate plots of the job execution statistics after each iteration, ``False`` otherwise
    `verboseComments`                   ``True`` to keep the verbose comments for database estimates, ``False`` otherwise
    `saveEdgeSpecies`                   ``True`` to save chemkin and HTML files of the edge species, ``False`` otherwise
    `keepIrreversible`                  ``True`` to keep ireversibility of library reactions as is ('<=>' or '=>'). ``False`` (default) to force all library reactions to be reversible ('<=>')
    `trimolecularProductReversible`     ``True`` (default) to allow families with trimolecular products to react in the reverse direction, ``False`` otherwise
    `pressureDependence`                Whether to process unimolecular (pressure-dependent) reaction networks
    `quantumMechanics`                  Whether to apply quantum mechanical calculations instead of group additivity to certain molecular types.
    `ml_estimator`                      To use thermo estimation with machine learning
    `ml_settings`                       Settings for ML estimation
    `wallTime`                          The maximum amount of CPU time in the form DD:HH:MM:SS to expend on this job; used to stop gracefully so we can still get profiling information
    `kineticsdatastore`                 ``True`` if storing details of each kinetic database entry in text file, ``False`` otherwise
    ----------------------------------- ------------------------------------------------
    `initializationTime`                The time at which the job was initiated, in seconds since the epoch (i.e. from time.time())
    `done`                              Whether the job has completed (there is nothing new to add)
    =================================== ================================================
    
    """
    
    def __init__(self, inputFile=None, outputDirectory=None):
        super(RMG, self).__init__()
        self.inputFile = inputFile
        self.outputDirectory = outputDirectory
        self.clear()
        self.modelSettingsList = []
        self.simulatorSettingsList = []
        self.Tmin = 0.0
        self.Tmax = 0.0
        self.Pmin = 0.0
        self.Pmax = 0.0
    
    def clear(self):
        """
        Clear all loaded information about the job (except the file paths).
        """
        self.databaseDirectory = None
        self.thermoLibraries = None
        self.transportLibraries = None
        self.reactionLibraries = None
        self.statmechLibraries = None
        self.seedMechanisms = None
        self.kineticsFamilies = None
        self.kineticsDepositories = None
        self.kineticsEstimator = 'group additivity'
        self.solvent = None
        self.diffusionLimiter = None
        
        self.reactionModel = None
        self.reactionSystems = None
        self.database = None
        self.reactionSystem = None
        
        self.modelSettingsList = []
        self.simulatorSettingsList = []
        self.balanceSpecies = None
        
        self.filterReactions=False
        self.trimolecular = False
        self.unimolecularReact = None
        self.bimolecularReact = None
        self.trimolecularReact = None
        self.unimolecularThreshold = None
        self.bimolecularThreshold = None
        self.trimolecularThreshold = None
        self.termination = []
        
        self.done = False
        self.verbosity = logging.INFO
        self.loadRestart = None
        self.saveRestartPeriod = None
        self.units = 'si'
        self.generateOutputHTML = None
        self.generatePlots = None
        self.saveSimulationProfiles = None
        self.verboseComments = None
        self.saveEdgeSpecies = None
        self.keepIrreversible = None
        self.trimolecularProductReversible = None
        self.pressureDependence = None
        self.quantumMechanics = None
        self.ml_estimator = None
        self.ml_settings = None
        self.speciesConstraints = {}
        self.wallTime = '00:00:00:00'
        self.initializationTime = 0
        self.kineticsdatastore = None
        
        self.name = 'Seed'
        self.generateSeedEachIteration = True
        self.saveSeedToDatabase = False

        self.thermoCentralDatabase = None

        self.execTime = []
    
    def loadInput(self, path=None):
        """
        Load an RMG job from the input file located at `inputFile`, or
        from the `inputFile` attribute if not given as a parameter.
        """
        from input import readInputFile
        if path is None: path = self.inputFile
        readInputFile(path, self)
        self.reactionModel.kineticsEstimator = self.kineticsEstimator
        # If the output directory is not yet set, then set it to the same
        # directory as the input file by default
        if not self.outputDirectory:
            self.outputDirectory = os.path.dirname(path)
        if self.pressureDependence:
            self.pressureDependence.outputFile = self.outputDirectory
            self.reactionModel.pressureDependence = self.pressureDependence
        if self.solvent:
            self.reactionModel.solventName = self.solvent

        self.reactionModel.verboseComments = self.verboseComments
        self.reactionModel.saveEdgeSpecies = self.saveEdgeSpecies
        
        if self.quantumMechanics:
            self.reactionModel.quantumMechanics = self.quantumMechanics
            
    def loadThermoInput(self, path=None):
        """
        Load an Thermo Estimation job from a thermo input file located at `inputFile`, or
        from the `inputFile` attribute if not given as a parameter.
        """
        from input import readThermoInputFile
        if path is None: path = self.inputFile
        if not self.outputDirectory:
            self.outputDirectory = os.path.dirname(path)
        readThermoInputFile(path, self)
        
        if self.quantumMechanics:
            self.reactionModel.quantumMechanics = self.quantumMechanics
        
    def checkInput(self):
        """
        Check for a few common mistakes in the input file.
        """
        if self.pressureDependence:
            for index, reactionSystem in enumerate(self.reactionSystems):
                if reactionSystem.T:
                    logging.info(reactionSystem.T)
                    assert (reactionSystem.T.value_si < self.pressureDependence.Tmax.value_si), "Reaction system T is above pressureDependence range."
                    assert (reactionSystem.T.value_si > self.pressureDependence.Tmin.value_si), "Reaction system T is below pressureDependence range."
                else:
                    assert (reactionSystem.Trange[1].value_si < self.pressureDependence.Tmax.value_si), "Reaction system T is above pressureDependence range."
                    assert (reactionSystem.Trange[0].value_si > self.pressureDependence.Tmin.value_si), "Reaction system T is below pressureDependence range."
                if reactionSystem.P:
                    assert (reactionSystem.P.value_si < self.pressureDependence.Pmax.value_si), "Reaction system P is above pressureDependence range."
                    assert (reactionSystem.P.value_si > self.pressureDependence.Pmin.value_si), "Reaction system P is below pressureDependence range."
                else:
                    assert (reactionSystem.Prange[1].value_si < self.pressureDependence.Pmax.value_si), "Reaction system P is above pressureDependence range."
                    assert (reactionSystem.Prange[0].value_si > self.pressureDependence.Pmin.value_si), "Reaction system P is below pressureDependence range."
                

            assert any([not s.reactive for s in reactionSystem.initialMoleFractions.keys()]), \
                "Pressure Dependence calculations require at least one inert (nonreacting) species for the bath gas."

    def checkLibraries(self):
        """
        Check unwanted use of libraries:
        Liquid phase libraries in Gas phase simulation.
        Loading a Liquid phase library obtained in another solvent than the one defined in the input file.
        Other checks can be added here.
        """
        #Liquid phase simulation checks
        if self.solvent:
            #check thermo librairies
            for libIter in self.database.thermo.libraries.iterkeys():
                if self.database.thermo.libraries[libIter].solvent:
                    if not self.solvent ==  self.database.thermo.libraries[libIter].solvent:
                        raise DatabaseError('''Thermo library "{2}" was obtained in "{1}" and cannot be used with this liquid phase simulation in "{0}"
                        '''.format(self.solvent, self.database.thermo.libraries[libIter].solvent, self.database.thermo.libraries[libIter].name))   
            #Check kinetic librairies
            for libIter in self.database.kinetics.libraries.iterkeys():
                if self.database.kinetics.libraries[libIter].solvent:
                    if not self.solvent ==  self.database.kinetics.libraries[libIter].solvent:
                        raise DatabaseError('''Kinetics library "{2}" was obtained in "{1}" and cannot be used with this liquid phase simulation in "{0}"
                        '''.format(self.solvent, self.database.kinetics.libraries[libIter].solvent, self.database.kinetics.libraries[libIter].name))
        #Gas phase simulation checks
        else:
            #check thermo librairies
            for libIter in self.database.thermo.libraries.iterkeys():
                if self.database.thermo.libraries[libIter].solvent:
                    raise DatabaseError('''Thermo library "{1}" was obtained in "{0}" solvent and cannot be used in gas phase simulation
                    '''.format(self.database.thermo.libraries[libIter].solvent, self.database.thermo.libraries[libIter].name))   
            #Check kinetic librairies
            for libIter in self.database.kinetics.libraries.iterkeys():
                if self.database.kinetics.libraries[libIter].solvent:
                    raise DatabaseError('''Kinetics library "{1}" was obtained in "{0}" solvent and cannot be used in gas phase simulation
                    '''.format(self.database.kinetics.libraries[libIter].solvent, self.database.kinetics.libraries[libIter].name))
    
    def saveInput(self, path=None):
        """
        Save an RMG job to the input file located at `path`, or
        from the `outputFile` attribute if not given as a parameter.
        """
        from input import saveInputFile
        if path is None: path = self.outputFile
        saveInputFile(path, self)
        
    def loadDatabase(self):
        
        self.database = RMGDatabase()
        self.database.load(
            path = self.databaseDirectory,
            thermoLibraries = self.thermoLibraries,
            transportLibraries = self.transportLibraries,
            reactionLibraries = [library for library, option in self.reactionLibraries],
            seedMechanisms = self.seedMechanisms,
            kineticsFamilies = self.kineticsFamilies,
            kineticsDepositories = self.kineticsDepositories,
            #frequenciesLibraries = self.statmechLibraries,
            depository = False, # Don't bother loading the depository information, as we don't use it
        )

        # Turn off reversibility for families with three products if desired
        if not self.trimolecularProductReversible:
            for family in self.database.kinetics.families.itervalues():
                if len(family.forwardTemplate.products) > 2:
                    family.reversible = False
                    family.reverseTemplate = None
                    family.reverseRecipe = None
                    family.reverse = None

        # Determine if trimolecular families are present
        for family in self.database.kinetics.families.itervalues():
            if len(family.forwardTemplate.reactants) > 2:
                logging.info('Trimolecular reactions are turned on')
                self.trimolecular = True
                break
        # Only check products if we want to react them
        if not self.trimolecular and self.trimolecularProductReversible:
            for family in self.database.kinetics.families.itervalues():
                if len(family.forwardTemplate.products) > 2:
                    logging.info('Trimolecular reactions are turned on')
                    self.trimolecular = True
                    break

        #check libraries
        self.checkLibraries()
        
        #set global variable solvent
        if self.solvent:
            global solvent
            solvent=self.solvent
        
        if self.kineticsEstimator == 'rate rules':
            if '!training' not in self.kineticsDepositories:
                logging.info('Adding rate rules from training set in kinetics families...')
                # Temporarily remove species constraints for the training reactions
                copySpeciesConstraints=copy.copy(self.speciesConstraints)
                self.speciesConstraints={}
                for family in self.database.kinetics.families.values():
                    family.addKineticsRulesFromTrainingSet(thermoDatabase=self.database.thermo)

                    #If requested by the user, write a text file for each kinetics family detailing the source of each entry
                    if self.kineticsdatastore:
                        logging.info('Writing sources of kinetic entries in family {0} to text file'.format(family.label))
                        path = os.path.join(self.outputDirectory, 'kinetics_database', family.label + '.txt')
                        with open(path, 'w') as f:
                            for template_label, entries in family.rules.entries.iteritems():
                                f.write("Template [{0}] uses the {1} following source(s):\n".format(template_label,str(len(entries))))
                                for entry_index, entry in enumerate(entries):
                                    f.write(str(entry_index+1) + ". " + entry.shortDesc + "\n" + entry.longDesc + "\n")
                                f.write('\n')
                            f.write('\n')

                self.speciesConstraints=copySpeciesConstraints
            else:
                logging.info('Training set explicitly not added to rate rules in kinetics families...')
            logging.info('Filling in rate rules in kinetics families by averaging...')
            for family in self.database.kinetics.families.values():
                family.fillKineticsRulesByAveragingUp(verbose=self.verboseComments)
    
    def initialize(self, **kwargs):
        """
        Initialize an RMG job using the command-line arguments `args` as returned
        by the :mod:`argparse` package.
        """
    
        # Save initialization time
        self.initializationTime = time.time()
    
        # Log start timestamp
        logging.info('RMG execution initiated at ' + time.asctime() + '\n')
    
        # Print out RMG header
        self.logHeader()
        
        try:
            restart = kwargs['restart']
        except KeyError:
            restart = False

        if restart:
            if not os.path.exists(os.path.join(self.outputDirectory,'restart.pkl')):
                logging.error("Could not find restart file (restart.pkl). Please run without --restart option.")
                raise Exception("No restart file")
            
        # Read input file
        self.loadInput(self.inputFile)

        # Check input file 
        self.checkInput()
        
        #Properly set filterReactions to initialize flags properly
        if len(self.modelSettingsList) > 0:
            self.filterReactions = self.modelSettingsList[0].filterReactions
        
        # See if memory profiling package is available
        try:
            import psutil
        except ImportError:
            logging.info('Optional package dependency "psutil" not found; memory profiling information will not be saved.')
    
        
        # Make output subdirectories
        util.makeOutputSubdirectory(self.outputDirectory, 'pdep')
        util.makeOutputSubdirectory(self.outputDirectory, 'solver')
        util.makeOutputSubdirectory(self.outputDirectory, 'kinetics_database')

        # Specifies if details of kinetic database entries should be stored according to user
        try:
            self.kineticsdatastore = kwargs['kineticsdatastore']
        except KeyError:
            self.kineticsdatastore = False

        # Load databases
        self.loadDatabase()

        # Set trimolecular reactant flags of reaction systems
        if self.trimolecular:
            for reactionSystem in self.reactionSystems:
                reactionSystem.trimolecular = True
        
        # Do all liquid-phase startup things:
        if self.solvent:
            solventData = self.database.solvation.getSolventData(self.solvent)
            diffusionLimiter.enable(solventData, self.database.solvation)
            logging.info("Setting solvent data for {0}".format(self.solvent))

            # Set solvent viscosity for reaction filtering
            for reactionSystem in self.reactionSystems:
                reactionSystem.viscosity = solventData.getSolventViscosity(reactionSystem.T.value_si)

        try:
            self.wallTime = kwargs['walltime']
        except KeyError:
            pass

        data = self.wallTime.split(':')
        if not len(data) == 4:
            raise ValueError('Invalid format for wall time {0}; should be DD:HH:MM:SS.'.format(self.wallTime))
        self.wallTime = int(data[-1]) + 60 * int(data[-2]) + 3600 * int(data[-3]) + 86400 * int(data[-4])

        # Initialize reaction model
        if restart:
            self.initializeRestartRun(os.path.join(self.outputDirectory,'restart.pkl'))
        else:
    
            # Seed mechanisms: add species and reactions from seed mechanism
            # DON'T generate any more reactions for the seed species at this time
            for seedMechanism in self.seedMechanisms:
                self.reactionModel.addSeedMechanismToCore(seedMechanism, react=False)

            # Reaction libraries: add species and reactions from reaction library to the edge so
            # that RMG can find them if their rates are large enough
            for library, option in self.reactionLibraries:
                self.reactionModel.addReactionLibraryToEdge(library)
                
            # Also always add in a few bath gases (since RMG-Java does)
            for label, smiles in [('Ar','[Ar]'), ('He','[He]'), ('Ne','[Ne]'), ('N2','N#N')]:
                molecule = Molecule().fromSMILES(smiles)
                spec, isNew = self.reactionModel.makeNewSpecies(molecule, label=label, reactive=False)
                if isNew:
                    self.initialSpecies.append(spec)
            
            # Perform species constraints and forbidden species checks on input species
            for spec in self.initialSpecies:
                if self.database.forbiddenStructures.isMoleculeForbidden(spec.molecule[0]):
                    if 'allowed' in self.speciesConstraints and 'input species' in self.speciesConstraints['allowed']:
                        logging.warning('Input species {0} is globally forbidden.  It will behave as an inert unless found in a seed mechanism or reaction library.'.format(spec.label))
                    else:
                        raise ForbiddenStructureException("Input species {0} is globally forbidden. You may explicitly allow it, but it will remain inert unless found in a seed mechanism or reaction library.".format(spec.label))
                if failsSpeciesConstraints(spec):
                    if 'allowed' in self.speciesConstraints and 'input species' in self.speciesConstraints['allowed']:
                        self.speciesConstraints['explicitlyAllowedMolecules'].append(spec.molecule[0])
                        pass
                    else:
                        raise ForbiddenStructureException("Species constraints forbids input species {0}. Please reformulate constraints, remove the species, or explicitly allow it.".format(spec.label))

            # For liquidReactor, checks whether the solvent is listed as one of the initial species.
            if self.solvent:
                solventStructure = self.database.solvation.getSolventStructure(self.solvent)
                self.database.solvation.checkSolventinInitialSpecies(self,solventStructure)

            #Check to see if user has input Singlet O2 into their input file or libraries
            #This constraint is special in that we only want to check it once in the input instead of every time a species is made
            if 'allowSingletO2' in self.speciesConstraints and self.speciesConstraints['allowSingletO2']:
                pass
            else:
                #Here we get a list of all species that from the user input
                allInputtedSpecies=[spec for spec in self.initialSpecies]
                #Because no iterations have taken place, the only things in the core are from seed mechanisms
                allInputtedSpecies.extend(self.reactionModel.core.species)
                #Because no iterations have taken place, the only things in the edge are from reaction libraries
                allInputtedSpecies.extend(self.reactionModel.edge.species)
                
                O2Singlet=Molecule().fromSMILES('O=O')
                for spec in allInputtedSpecies:
                    if spec.isIsomorphic(O2Singlet):
                        raise ForbiddenStructureException("""Species constraints forbids input species {0}
                        RMG expects the triplet form of oxygen for correct usage in reaction families. Please change your input to SMILES='[O][O]'
                        If you actually want to use the singlet state, set the allowSingletO2=True inside of the Species Constraints block in your input file.
                        """.format(spec.label))

            for spec in self.initialSpecies:
                submit(spec,self.solvent)
                
            # Add nonreactive species (e.g. bath gases) to core first
            # This is necessary so that the PDep algorithm can identify the bath gas            
            for spec in self.initialSpecies:
                if not spec.reactive:
                    self.reactionModel.enlarge(spec)
            for spec in self.initialSpecies:
                if spec.reactive:
                    self.reactionModel.enlarge(spec)
            
            #chatelak: store constant SPC indices in the reactor attributes if any constant SPC provided in the input file
            #advantages to write it here: this is run only once (as species indexes does not change over the generation)
            if self.solvent is not None:
                for index, reactionSystem in enumerate(self.reactionSystems):
                    if reactionSystem.constSPCNames is not None: #if no constant species provided do nothing
                        reactionSystem.get_constSPCIndices(self.reactionModel.core.species)  ##call the function to identify indices in the solver         
                                  
            self.initializeReactionThresholdAndReactFlags()


        self.reactionModel.initializeIndexSpeciesDict()
            

    def register_listeners(self):
        """
        Attaches listener classes depending on the options 
        found in the RMG input file.
        """

        self.attach(ChemkinWriter(self.outputDirectory))

        if self.generateOutputHTML:
            self.attach(OutputHTMLWriter(self.outputDirectory))

        if self.saveRestartPeriod:
            warnings.warn("The option saveRestartPeriod is no longer supported and may be"
                          " removed in version 2.3.", DeprecationWarning)
            self.attach(RestartWriter()) 

        if self.quantumMechanics:
            self.attach(QMDatabaseWriter()) 

        self.attach(ExecutionStatsWriter(self.outputDirectory))

        if self.saveSimulationProfiles:

            for index, reactionSystem in enumerate(self.reactionSystems):
                reactionSystem.attach(SimulationProfileWriter(
                    self.outputDirectory, index, self.reactionModel.core.species))   
                reactionSystem.attach(SimulationProfilePlotter(
                    self.outputDirectory, index, self.reactionModel.core.species))  
        

    def execute(self, **kwargs):
        """
        Execute an RMG job using the command-line arguments `args` as returned
        by the :mod:`argparse` package.
        """
    
        self.initialize(**kwargs)

        # register listeners
        self.register_listeners()

        self.done = False

        # determine min and max values for T and P (don't determine P values for liquid reactors)
        self.Tmin = min([r_sys.Trange[0] if r_sys.Trange else r_sys.T for r_sys in self.reactionSystems]).value_si
        self.Tmax = max([r_sys.Trange[1] if r_sys.Trange else r_sys.T for r_sys in self.reactionSystems]).value_si
        try:
            self.Pmin = min([x.Prange[0] if x.Prange else x.P for x in self.reactionSystems]).value_si
            self.Pmax = max([x.Prange[1] if x.Prange else x.P for x in self.reactionSystems]).value_si
        except AttributeError:
            # For LiquidReactor, Pmin and Pmax remain with the default value of `None`
            pass
        
        self.rmg_memories = []

        logging.info('Initialization complete. Starting model generation.\n')

        # Initiate first reaction discovery step after adding all core species
        for index, reactionSystem in enumerate(self.reactionSystems):
            # Initialize memory object to track conditions for ranged reactors
            self.rmg_memories.append(RMG_Memory(reactionSystem, self.balanceSpecies))
            self.rmg_memories[index].generate_cond()
            log_conditions(self.rmg_memories, index)

            # Update react flags
            if self.filterReactions:
                # Run the reaction system to update threshold and react flags
                reactionSystem.initializeModel(
                    coreSpecies=self.reactionModel.core.species,
                    coreReactions=self.reactionModel.core.reactions,
                    edgeSpecies=[],
                    edgeReactions=[],
                    pdepNetworks=self.reactionModel.networkList,
                    atol=self.simulatorSettingsList[0].atol,
                    rtol=self.simulatorSettingsList[0].rtol,
                    filterReactions=True,
                    conditions = self.rmg_memories[index].get_cond(),
                )

                self.updateReactionThresholdAndReactFlags(
                    rxnSysUnimolecularThreshold=reactionSystem.unimolecularThreshold,
                    rxnSysBimolecularThreshold=reactionSystem.bimolecularThreshold,
                    rxnSysTrimolecularThreshold=reactionSystem.trimolecularThreshold,
                )
<<<<<<< HEAD
=======

                logging.info('Generating initial reactions for reaction system {0}...'.format(index + 1))
>>>>>>> 7ec72c2e
            else:
                # If we're not filtering reactions, then we only need to react
                # the first reaction system since they share the same core
                if index > 0:
                    continue
<<<<<<< HEAD
=======
                logging.info('Generating initial reactions...')
>>>>>>> 7ec72c2e

            # React core species to enlarge edge
            self.reactionModel.enlarge(reactEdge=True,
                unimolecularReact=self.unimolecularReact,
                bimolecularReact=self.bimolecularReact,
                trimolecularReact=self.trimolecularReact)

        if not np.isinf(self.modelSettingsList[0].toleranceThermoKeepSpeciesInEdge):
            self.reactionModel.setThermodynamicFilteringParameters(
                self.Tmax,
                toleranceThermoKeepSpeciesInEdge=self.modelSettingsList[0].toleranceThermoKeepSpeciesInEdge,
                minCoreSizeForPrune=self.modelSettingsList[0].minCoreSizeForPrune,
                maximumEdgeSpecies=self.modelSettingsList[0].maximumEdgeSpecies,
                reactionSystems=self.reactionSystems
            )

        if not np.isinf(self.modelSettingsList[0].toleranceThermoKeepSpeciesInEdge):
            self.reactionModel.thermoFilterDown(maximumEdgeSpecies=self.modelSettingsList[0].maximumEdgeSpecies)
        
        logging.info('Completed initial enlarge edge step.\n')
        
        self.saveEverything()
        
        if self.generateSeedEachIteration:
            self.makeSeedMech(firstTime=True)

        maxNumSpcsHit = False #default
        
        for q,modelSettings in enumerate(self.modelSettingsList):
            if len(self.simulatorSettingsList) > 1: 
                simulatorSettings = self.simulatorSettingsList[q]
            else: #if they only provide one input for simulator use that everytime
                simulatorSettings = self.simulatorSettingsList[0]

            self.filterReactions = modelSettings.filterReactions

            logging.info('Beginning model generation stage {0}...\n'.format(q+1))
            
            self.done = False

            # Main RMG loop
            while not self.done:
                
                self.reactionModel.iterationNum += 1
                self.done = True
                
                allTerminated = True
                numCoreSpecies = len(self.reactionModel.core.species)
                
                prunableSpecies = self.reactionModel.edge.species[:]
                prunableNetworks = self.reactionModel.networkList[:]
                
                for index, reactionSystem in enumerate(self.reactionSystems):
                    
                    reactionSystem.prunableSpecies = prunableSpecies   #these lines reset pruning for a new cycle
                    reactionSystem.prunableNetworks = prunableNetworks
                    reactionSystem.reset_max_edge_species_rate_ratios() 
                    
                    for p in xrange(reactionSystem.nSims):
                        reactorDone = True
                        objectsToEnlarge = []
                        self.reactionSystem = reactionSystem
                        # Conduct simulation
                        logging.info('Conducting simulation of reaction system %s...' % (index+1))
                        prune = True
                        
                        self.reactionModel.adjustSurface()
                        
                        if numCoreSpecies < modelSettings.minCoreSizeForPrune:
                            # Turn pruning off if we haven't reached minimum core size.
                            prune = False
                            
                        try: terminated,resurrected,obj,newSurfaceSpecies,newSurfaceReactions,t,x = reactionSystem.simulate(
                            coreSpecies = self.reactionModel.core.species,
                            coreReactions = self.reactionModel.core.reactions,
                            edgeSpecies = self.reactionModel.edge.species,
                            edgeReactions = self.reactionModel.edge.reactions,
                            surfaceSpecies = self.reactionModel.surface.species,
                            surfaceReactions = self.reactionModel.surface.reactions,
                            pdepNetworks = self.reactionModel.networkList,
                            prune = prune,
                            modelSettings=modelSettings,
                            simulatorSettings = simulatorSettings,
                            conditions = self.rmg_memories[index].get_cond()
                        )
                        except:
                            logging.error("Model core reactions:")
                            if len(self.reactionModel.core.reactions) > 5:
                                logging.error("Too many to print in detail")
                            else:
                                from arkane.output import prettify
                                logging.error(prettify(repr(self.reactionModel.core.reactions)))
                            if self.generateSeedEachIteration:
                                self.makeSeedMech()
                            else:
                                self.makeSeedMech(firstTime=True)
                            raise
                        
                        self.rmg_memories[index].add_t_conv_N(t,x,len(obj))
                        self.rmg_memories[index].generate_cond()
                        log_conditions(self.rmg_memories,index)
                        
                        if self.generateSeedEachIteration:
                            self.makeSeedMech()
                            
                        reactorDone = self.reactionModel.addNewSurfaceObjects(obj,newSurfaceSpecies,newSurfaceReactions,reactionSystem)
                        
                        allTerminated = allTerminated and terminated
                        logging.info('')
                            
                        # If simulation is invalid, note which species should be added to
                        # the core
                        if obj != [] and not (obj is None):
                            objectsToEnlarge = self.processToSpeciesNetworks(obj)
    
                            reactorDone = False
                        # Enlarge objects identified by the simulation for enlarging
                        # These should be Species or Network objects
                        logging.info('')
    
                        objectsToEnlarge = list(set(objectsToEnlarge))
    
                        # Add objects to enlarge to the core first
                        for objectToEnlarge in objectsToEnlarge:
                            self.reactionModel.enlarge(objectToEnlarge)
                            
                        if modelSettings.filterReactions:
                            # Run a raw simulation to get updated reaction system threshold values
                            # Run with the same conditions as with pruning off
                            tempModelSettings = deepcopy(modelSettings)
                            tempModelSettings.fluxToleranceKeepInEdge = 0
                            if not resurrected:
                                try:
                                    reactionSystem.simulate(
                                        coreSpecies = self.reactionModel.core.species,
                                        coreReactions = self.reactionModel.core.reactions,
                                        edgeSpecies = [],
                                        edgeReactions = [],
                                        surfaceSpecies = self.reactionModel.surface.species,
                                        surfaceReactions = self.reactionModel.surface.reactions,
                                        pdepNetworks = self.reactionModel.networkList,
                                        modelSettings = tempModelSettings,
                                        simulatorSettings = simulatorSettings,
                                        conditions = self.rmg_memories[index].get_cond()
                                    )
                                except:
                                    self.updateReactionThresholdAndReactFlags(
                                        rxnSysUnimolecularThreshold = reactionSystem.unimolecularThreshold,
                                        rxnSysBimolecularThreshold = reactionSystem.bimolecularThreshold,
                                        rxnSysTrimolecularThreshold = reactionSystem.trimolecularThreshold,
                                        skipUpdate=True)
                                    logging.warn('Reaction thresholds/flags for Reaction System {0} was not updated due to simulation failure'.format(index+1))
                                else:
                                    self.updateReactionThresholdAndReactFlags(
                                        rxnSysUnimolecularThreshold = reactionSystem.unimolecularThreshold,
                                        rxnSysBimolecularThreshold = reactionSystem.bimolecularThreshold,
                                        rxnSysTrimolecularThreshold = reactionSystem.trimolecularThreshold
                                    )
                            else:
                                self.updateReactionThresholdAndReactFlags(
                                    rxnSysUnimolecularThreshold = reactionSystem.unimolecularThreshold,
                                    rxnSysBimolecularThreshold = reactionSystem.bimolecularThreshold,
                                    rxnSysTrimolecularThreshold = reactionSystem.trimolecularThreshold,
                                    skipUpdate = True
                                )
                                logging.warn('Reaction thresholds/flags for Reaction System {0} was not updated due to resurrection'.format(index+1))

                            logging.info('')
                        else:
                            self.updateReactionThresholdAndReactFlags()

                        if not np.isinf(modelSettings.toleranceThermoKeepSpeciesInEdge):
                            self.reactionModel.setThermodynamicFilteringParameters(self.Tmax, toleranceThermoKeepSpeciesInEdge=modelSettings.toleranceThermoKeepSpeciesInEdge,
                                                              minCoreSizeForPrune=modelSettings.minCoreSizeForPrune, 
                                                              maximumEdgeSpecies=modelSettings.maximumEdgeSpecies,
                                                              reactionSystems=self.reactionSystems)
        
                        oldEdgeSize = len(self.reactionModel.edge.reactions)
                        oldCoreSize = len(self.reactionModel.core.reactions)
                        self.reactionModel.enlarge(reactEdge=True, 
                                unimolecularReact=self.unimolecularReact, 
                                bimolecularReact=self.bimolecularReact,
                                trimolecularReact=self.trimolecularReact)
                            
                        if oldEdgeSize != len(self.reactionModel.edge.reactions) or oldCoreSize != len(self.reactionModel.core.reactions):
                            reactorDone = False
                            
                        if not np.isinf(self.modelSettingsList[0].toleranceThermoKeepSpeciesInEdge):
                            self.reactionModel.thermoFilterDown(maximumEdgeSpecies=modelSettings.maximumEdgeSpecies)
                        
                        maxNumSpcsHit = len(self.reactionModel.core.species) >= modelSettings.maxNumSpecies

                        self.saveEverything()

                        if maxNumSpcsHit:  # breaks the nSims loop
                            # self.done is still True, which will break the while loop
                            break

                        if not reactorDone:
                            self.done = False
                        
                    if maxNumSpcsHit:  # breaks the reactionSystems loop
                        break

                if not self.done: # There is something that needs exploring/enlarging

                    # If we reached our termination conditions, then try to prune
                    # species from the edge
                    if allTerminated and modelSettings.fluxToleranceKeepInEdge>0.0:
                        logging.info('Attempting to prune...')
                        self.reactionModel.prune(self.reactionSystems, modelSettings.fluxToleranceKeepInEdge, modelSettings.fluxToleranceMoveToCore, modelSettings.maximumEdgeSpecies, modelSettings.minSpeciesExistIterationsForPrune)
                        # Perform garbage collection after pruning
                        collected = gc.collect()
                        logging.info('Garbage collector: collected %d objects.' % (collected))
    
                # Consider stopping gracefully if the next iteration might take us
                # past the wall time
                if self.wallTime > 0 and len(self.execTime) > 1:
                    t = self.execTime[-1]
                    dt = self.execTime[-1] - self.execTime[-2]
                    if t + 3 * dt > self.wallTime:
                        logging.info('MODEL GENERATION TERMINATED')
                        logging.info('')
                        logging.info('There is not enough time to complete the next iteration before the wall time is reached.')
                        logging.info('The output model may be incomplete.')
                        logging.info('')
                        coreSpec, coreReac, edgeSpec, edgeReac = self.reactionModel.getModelSize()
                        logging.info('The current model core has %s species and %s reactions' % (coreSpec, coreReac))
                        logging.info('The current model edge has %s species and %s reactions' % (edgeSpec, edgeReac))
                        return
                    
            if maxNumSpcsHit: #resets maxNumSpcsHit and continues the settings for loop
                logging.info('The maximum number of species ({0}) has been hit, Exiting stage {1} ...'.format(modelSettings.maxNumSpecies,q+1))
                maxNumSpcsHit = False
                continue
        
        if not self.generateSeedEachIteration:
            self.makeSeedMech(firstTime=True)
            
        # Run sensitivity analysis post-model generation if sensitivity analysis is on
        for index, reactionSystem in enumerate(self.reactionSystems):
            
            if reactionSystem.sensitiveSpecies and reactionSystem.sensConditions:
                logging.info('Conducting sensitivity analysis of reaction system %s...' % (index+1))

                if reactionSystem.sensitiveSpecies == ['all']:
                    reactionSystem.sensitiveSpecies = self.reactionModel.core.species
                    
                sensWorksheet = []
                for spec in reactionSystem.sensitiveSpecies:
                    csvfilePath = os.path.join(self.outputDirectory, 'solver', 'sensitivity_{0}_SPC_{1}.csv'.format(index+1, spec.index))
                    sensWorksheet.append(csvfilePath)
                
                terminated, resurrected,obj, surfaceSpecies, surfaceReactions,t,x = reactionSystem.simulate(
                    coreSpecies = self.reactionModel.core.species,
                    coreReactions = self.reactionModel.core.reactions,
                    edgeSpecies = self.reactionModel.edge.species,
                    edgeReactions = self.reactionModel.edge.reactions,
                    surfaceSpecies = [],
                    surfaceReactions = [],
                    pdepNetworks = self.reactionModel.networkList,
                    sensitivity = True,
                    sensWorksheet = sensWorksheet,
                    modelSettings = ModelSettings(toleranceMoveToCore=1e8,toleranceInterruptSimulation=1e8),
                    simulatorSettings = self.simulatorSettingsList[-1],
                    conditions = reactionSystem.sensConditions,
                )
                
                plot_sensitivity(self.outputDirectory, index, reactionSystem.sensitiveSpecies)

        # generate Cantera files chem.cti & chem_annotated.cti in a designated `cantera` output folder
        try:
            self.generateCanteraFiles(os.path.join(self.outputDirectory, 'chemkin', 'chem.inp'))
            self.generateCanteraFiles(os.path.join(self.outputDirectory, 'chemkin', 'chem_annotated.inp'))
        except EnvironmentError:
            logging.error('Could not generate Cantera files due to EnvironmentError. Check read\write privileges in output directory.')
        
        self.check_model()
        
        # Write output file
        logging.info('')
        logging.info('MODEL GENERATION COMPLETED')
        logging.info('')
        coreSpec, coreReac, edgeSpec, edgeReac = self.reactionModel.getModelSize()
        logging.info('The final model core has %s species and %s reactions' % (coreSpec, coreReac))
        logging.info('The final model edge has %s species and %s reactions' % (edgeSpec, edgeReac))
        
        self.finish()
    
    def check_model(self):
        """
        Run checks on the RMG model
        """
        logging.info('Performing final model checks...')

        # Check that no two species in core or edge are isomorphic
        for i, spc in enumerate(self.reactionModel.core.species):
            for j in xrange(i):
                spc2 = self.reactionModel.core.species[j]
                if spc.isIsomorphic(spc2):
                    raise CoreError(
                        'Although the model has completed, species {0} is isomorphic to species {1} in the core. '
                        'Please open an issue on GitHub with the following output:'
                        '\n{2}\n{3}'.format(spc.label, spc2.label, spc.toAdjacencyList(), spc2.toAdjacencyList())
                    )

        for i, spc in enumerate(self.reactionModel.edge.species):
            for j in xrange(i):
                spc2 = self.reactionModel.edge.species[j]
                if spc.isIsomorphic(spc2):
                    logging.warning(
                        'Species {0} is isomorphic to species {1} in the edge. This does not affect '
                        'the generated model. If you would like to report this to help make RMG better '
                        'please open a GitHub issue with the following output:'
                        '\n{2}\n{3}'.format(spc.label, spc2.label, spc.toAdjacencyList(), spc2.toAdjacencyList())
                    )

        # Check all core reactions (in both directions) for collision limit violation
        violators = []
        num_rxn_violators = 0
        for rxn in self.reactionModel.core.reactions:
            violator_list = rxn.check_collision_limit_violation(t_min=self.Tmin, t_max=self.Tmax,
                                                            p_min=self.Pmin, p_max=self.Pmax)
            if violator_list:
                violators.extend(violator_list)
                num_rxn_violators += 1
        # Whether or not violators were found, rename 'collision_rate_violators.log' if it exists
        new_file = os.path.join(self.outputDirectory, 'collision_rate_violators.log')
        old_file = os.path.join(self.outputDirectory, 'collision_rate_violators_OLD.log')
        if os.path.isfile(new_file):
            # If there are no violators, yet the violators log exists (probably from a previous run
            # in the same folder), rename it.
            if os.path.isfile(old_file):
                os.remove(old_file)
            os.rename(new_file, old_file)
        if violators:
            logging.info("\n")
            logging.warning("{0} CORE reactions violate the collision rate limit!"
                            "\nSee the 'collision_rate_violators.log' for details.\n\n".format(num_rxn_violators))
            with open(new_file, 'w') as violators_f:
                violators_f.write('*** Collision rate limit violators report ***\n'
                                  '"Violation factor" is the ratio of the rate coefficient to the collision limit'
                                  ' rate at the relevant conditions\n\n')
                for violator in violators:
                    rxn_string = str(violator[0])
                    kinetics = violator[0].kinetics
                    comment=''
                    if isinstance(violator[0], TemplateReaction):
                        comment = violator[0].kinetics.comment
                        violator[0].kinetics.comment = ''  # the comment is printed better when outside of the object
                    if isinstance(violator[0], LibraryReaction):
                        comment = 'Kinetic library: {0}'.format(violator[0].library)
                    if isinstance(violator[0], PDepReaction):
                        comment = 'Network #{0}'.format(violator[0].network)
                    direction = violator[1]
                    ratio = violator[2]
                    condition = violator[3]
                    violators_f.write('{0}\n{1}\n{2}\nDirection: {3}\nViolation factor: {4:.2f}\n'
                                      'Violation condition: {5}\n\n'.format(
                                        rxn_string, kinetics, comment, direction, ratio, condition))
                    if isinstance(violator[0], TemplateReaction):
                        # although this is the end of the run, restore the original comment
                        violator[0].kinetics.comment = comment
        else:
            logging.info("No collision rate violators found.")

    def makeSeedMech(self,firstTime=False):
        """
        causes RMG to make a seed mechanism out of the current chem_annotated.inp and species_dictionary.txt
        this seed mechanism is outputted in a seed folder within the run directory and automatically
        added to as the (or replaces the current) 'Seed' thermo and kinetics libraries in database
        
        if run with firstTime=True it will change self.name to be unique within the thermo/kinetics libraries
        by adding integers to the end of the name to prevent overwritting
        """
        
        logging.info('Making seed mechanism...')
        
        name = self.name
        
        if self.saveSeedToDatabase and firstTime: #make sure don't overwrite current libraries
            thermoNames = self.database.thermo.libraries.keys()
            kineticsNames = self.database.kinetics.libraries.keys()
                
            if name in thermoNames or name in kineticsNames: 
                q = 1
                while name+str(q) in thermoNames or name+str(q) in kineticsNames:
                    q += 1
                self.name = name + str(q)
        
        seedDir = os.path.join(self.outputDirectory,'seed')
        
        if firstTime and not os.path.exists(seedDir): #if seed directory does not exist make it
            os.mkdir(seedDir)
        else:
            shutil.rmtree(seedDir) #otherwise delete the old seed and make a new directory
            os.mkdir(seedDir)
            
        speciesList = self.reactionModel.core.species
        reactionList = self.reactionModel.core.reactions
        edgeSpeciesList = self.reactionModel.edge.species
        edgeReactionList = self.reactionModel.edge.reactions
        
        # Make species labels independent
        oldLabels = self.makeSpeciesLabelsIndependent(speciesList)
        edgeOldLabels = self.makeSpeciesLabelsIndependent(edgeSpeciesList)
        
    
        # load kinetics library entries                    
        kineticsLibrary = KineticsLibrary(name=name,autoGenerated=True)
        kineticsLibrary.entries = {}
        for i in range(len(reactionList)):
            reaction = reactionList[i]        
            entry = Entry(
                    index = i+1,
                    label = reaction.toLabeledStr(),
                    item = reaction,
                    data = reaction.kinetics,
                )
            
            if 'rate rule' in reaction.kinetics.comment:
                entry.longDesc = reaction.kinetics.comment
            elif hasattr(reaction,'library') and reaction.library:
                entry.longDesc = 'Originally from reaction library: ' + reaction.library + "\n" + reaction.kinetics.comment
            else:
                entry.longDesc = reaction.kinetics.comment
            
            kineticsLibrary.entries[i+1] = entry
        
        # load kinetics library entries                    
        edgeKineticsLibrary = KineticsLibrary(name=name+'_edge',autoGenerated=True)
        edgeKineticsLibrary.entries = {}
        for i,reaction in enumerate(edgeReactionList):       
            entry = Entry(
                    index = i+1,
                    label = reaction.toLabeledStr(),
                    item = reaction,
                    data = reaction.kinetics,
                )
            try:
                entry.longDesc = 'Originally from reaction library: ' + reaction.library + "\n" + reaction.kinetics.comment
            except AttributeError:
                entry.longDesc = reaction.kinetics.comment
            edgeKineticsLibrary.entries[i+1] = entry
        
        #save in database
        if self.saveSeedToDatabase:
            databaseDirectory = settings['database.directory']
            try:
                os.makedirs(os.path.join(databaseDirectory, 'kinetics', 'libraries',name))
            except:
                pass
            kineticsLibrary.save(os.path.join(databaseDirectory, 'kinetics', 'libraries', name, 'reactions.py'))
            kineticsLibrary.saveDictionary(os.path.join(databaseDirectory, 'kinetics', 'libraries', name, 'dictionary.txt'))
            
            try:
                os.makedirs(os.path.join(databaseDirectory, 'kinetics', 'libraries',name+'_edge'))
            except:
                pass
            edgeKineticsLibrary.save(os.path.join(databaseDirectory, 'kinetics', 'libraries', name+'_edge', 'reactions.py'))
            edgeKineticsLibrary.saveDictionary(os.path.join(databaseDirectory, 'kinetics', 'libraries', name+'_edge', 'dictionary.txt'))

        #save in output directory
        kineticsLibrary.save(os.path.join(seedDir, name, 'reactions.py'))
        kineticsLibrary.saveDictionary(os.path.join(seedDir, name, 'dictionary.txt'))
        
        edgeKineticsLibrary.save(os.path.join(seedDir, name+'_edge', 'reactions.py'))
        edgeKineticsLibrary.saveDictionary(os.path.join(seedDir, name+'_edge', 'dictionary.txt'))
        
        #change labels back so species aren't renamed
        for i,label in enumerate(oldLabels):
            speciesList[i].label = label
        
        for i,label in enumerate(edgeOldLabels):
            edgeSpeciesList[i].label = label
            
    def makeSpeciesLabelsIndependent(self, species):
        """
        This method looks at the core species labels and makes sure none of them conflict
        If a conflict occurs, the second occurance will have '-2' added
        returns a list of the old labels
        """
        oldLabels = []
        labels = set()
        for spec in species:
            oldLabels.append(spec.label)
            duplicate_index = 1
            if '+' in spec.label:
                L = spec.molecule[0].getFormula()
            else:
                L = spec.label
            potential_label = L
            while potential_label in labels:
                duplicate_index += 1
                potential_label = L + '-{}'.format(duplicate_index)

            spec.label = potential_label
            labels.add(potential_label)
            
            
        return oldLabels
    
    ################################################################################
    def processToSpeciesNetworks(self,obj):
        """
        breaks down the objects returned by simulate into Species and PDepNetwork
        components
        """
        
        if isinstance(obj, PDepNetwork):
            out = [self.processPdepNetworks(obj)]
            return out
        elif isinstance(obj, Species):
            return [obj]
        elif isinstance(obj,Reaction):
            return list(self.processReactionsToSpecies(obj))
        elif isinstance(obj,list): #list of species
            rspcs = self.processReactionsToSpecies([k for k in obj if isinstance(k,Reaction)])
            spcs = {k for k in obj if isinstance(k,Species)} | rspcs
            nworks,pspcs = self.processPdepNetworks([k for k in obj if isinstance(k,PDepNetwork)])
            spcs = list(spcs-pspcs) #avoid duplicate species
            return spcs+nworks
        else:
            raise TypeError("improper call, obj input was incorrect")

    def processPdepNetworks(self,obj):
        """
        properly processes PDepNetwork objects and lists of PDepNetwork objects returned from simulate
        """
        reactionSystem = self.reactionSystem
        if isinstance(obj, PDepNetwork):
            # Determine which species in that network has the highest leak rate
            # We do this here because we need a temperature and pressure
            # Store the maximum leak species along with the associated network
            ob = (obj, obj.getMaximumLeakSpecies(reactionSystem.T.value_si, reactionSystem.P.value_si))
            return ob
        elif isinstance(obj,list):
            spcs = [ob.getMaximumLeakSpecies(reactionSystem.T.value_si, reactionSystem.P.value_si) for ob in obj]
            nworks = [(obj[i],spcs[i]) for i in xrange(len(obj))]
            return nworks,set(spcs)
        else:
            raise TypeError("improper call, obj input was incorrect")
            
    def processReactionsToSpecies(self,obj):
        """
        properly processes Reaction objects and lists of Reaction objects returned from simulate
        """
        coreSpecies = self.reactionModel.core.species
        filterFcn = lambda x: not ((x in coreSpecies)) #remove species already in core
        if isinstance(obj,Reaction):
            potentialSpcs = obj.reactants+obj.products
            potentialSpcs = filter(filterFcn,potentialSpcs)
        elif isinstance(obj,list) or isinstance(obj,set):
            potentialSpcs = set()
            for ob in obj:
                potentialSpcs = potentialSpcs | set(ob.reactants+ob.products)
            potentialSpcs = {sp for sp in potentialSpcs if filterFcn(sp)}
        else:
            raise TypeError("improper call, obj input was incorrect")
        return potentialSpcs

    def generateCanteraFiles(self, chemkinFile, **kwargs):
        """
        Convert a chemkin mechanism chem.inp file to a cantera mechanism file chem.cti
        and save it in the cantera directory
        """
        transportFile = os.path.join(os.path.dirname(chemkinFile), 'tran.dat')
        fileName = os.path.splitext(os.path.basename(chemkinFile))[0] + '.cti'
        outName = os.path.join(self.outputDirectory, 'cantera', fileName)
        canteraDir = os.path.dirname(outName)
        try:
            os.makedirs(canteraDir)
        except OSError:
            if not os.path.isdir(canteraDir):
                raise
        if os.path.exists(outName):
            os.remove(outName)
        parser = ck2cti.Parser()
        parser.convertMech(chemkinFile, transportFile=transportFile, outName=outName, quiet=True, permissive=True, **kwargs)

    def initializeReactionThresholdAndReactFlags(self):
        numCoreSpecies = len(self.reactionModel.core.species)
        if self.filterReactions:
            self.unimolecularReact = np.zeros((numCoreSpecies),bool)
            self.bimolecularReact = np.zeros((numCoreSpecies, numCoreSpecies),bool)
            self.unimolecularThreshold = np.zeros((numCoreSpecies),bool)
            self.bimolecularThreshold = np.zeros((numCoreSpecies, numCoreSpecies),bool)
            if self.trimolecular:
                self.trimolecularReact = np.zeros((numCoreSpecies, numCoreSpecies, numCoreSpecies), bool)
                self.trimolecularThreshold = np.zeros((numCoreSpecies, numCoreSpecies, numCoreSpecies), bool)
        else:
            # By default, react everything
            self.unimolecularReact = np.ones((numCoreSpecies),bool)
            self.bimolecularReact = np.ones((numCoreSpecies, numCoreSpecies),bool)
            if self.trimolecular:
                self.trimolecularReact = np.ones((numCoreSpecies, numCoreSpecies, numCoreSpecies),bool)
            # No need to initialize reaction threshold arrays in this case
    
    def updateReactionThresholdAndReactFlags(self,
                                             rxnSysUnimolecularThreshold=None,
                                             rxnSysBimolecularThreshold=None,
                                             rxnSysTrimolecularThreshold=None,
                                             skipUpdate=False):
        """
        updates the length and boolean value of the unimolecular and bimolecular react and threshold flags
        """
        numCoreSpecies = len(self.reactionModel.core.species)
        prevNumCoreSpecies = len(self.unimolecularReact)
        new_core_species = numCoreSpecies > prevNumCoreSpecies

        # Always reset the react arrays from prior iterations
        self.unimolecularReact = np.zeros((numCoreSpecies), bool)
        self.bimolecularReact = np.zeros((numCoreSpecies, numCoreSpecies), bool)
        if self.trimolecular:
            self.trimolecularReact = np.zeros((numCoreSpecies, numCoreSpecies, numCoreSpecies), bool)

        if self.filterReactions:
            if new_core_species:
                # Expand the threshold arrays if there were new core species added
                unimolecularThreshold = np.zeros((numCoreSpecies), bool)
                bimolecularThreshold = np.zeros((numCoreSpecies, numCoreSpecies), bool)

                # Broadcast original thresholds
                unimolecularThreshold[:prevNumCoreSpecies] = self.unimolecularThreshold
                bimolecularThreshold[:prevNumCoreSpecies,:prevNumCoreSpecies] = self.bimolecularThreshold
                self.unimolecularThreshold = unimolecularThreshold
                self.bimolecularThreshold = bimolecularThreshold

                if self.trimolecular:
                    trimolecularThreshold = np.zeros((numCoreSpecies, numCoreSpecies, numCoreSpecies), bool)
                    trimolecularThreshold[:prevNumCoreSpecies,
                                          :prevNumCoreSpecies,
                                          :prevNumCoreSpecies] = self.trimolecularThreshold
                    self.trimolecularThreshold = trimolecularThreshold
                
            if skipUpdate:
                return
            
            # Always update the react and threshold arrays
            for i in xrange(numCoreSpecies):
                if not self.unimolecularThreshold[i] and rxnSysUnimolecularThreshold[i]:
                    # We've shifted from not reacting to reacting
                    self.unimolecularReact[i] = True
                    self.unimolecularThreshold[i] = True

            for i in xrange(numCoreSpecies):
                for j in xrange(i, numCoreSpecies):
                    if not self.bimolecularThreshold[i,j] and rxnSysBimolecularThreshold[i,j]:
                        # We've shifted from not reacting to reacting
                        self.bimolecularReact[i,j] = True
                        self.bimolecularThreshold[i,j] = True

            if self.trimolecular:
                for i in xrange(numCoreSpecies):
                    for j in xrange(i, numCoreSpecies):
                        for k in xrange(j, numCoreSpecies):
                            if not self.trimolecularThreshold[i,j,k] and rxnSysTrimolecularThreshold[i,j,k]:
                                # We've shifted from not reacting to reacting
                                self.trimolecularReact[i,j,k] = True
                                self.trimolecularThreshold[i,j,k] = True
        else:
            # We are not filtering reactions
            if new_core_species:
                # React all the new core species unimolecularly
                for i in xrange(prevNumCoreSpecies, numCoreSpecies):
                    self.unimolecularReact[i] = True
                
                # React all the new core species with all the core species bimolecularly
                for i in xrange(numCoreSpecies):
                    for j in xrange(prevNumCoreSpecies,numCoreSpecies):
                        self.bimolecularReact[i,j] = True

                # React all the new core species with all bimolecular combinations trimolecularly
                if self.trimolecular:
                    for i in xrange(numCoreSpecies):
                        for j in xrange(numCoreSpecies):
                            for k in xrange(prevNumCoreSpecies, numCoreSpecies):
                                self.trimolecularReact[i,j,k] = True

        
    def saveEverything(self):
        """
        Saves the output HTML, the Chemkin file, and the Restart file (if appropriate).
        
        The restart file is only saved if self.saveRestartPeriod or self.done.
        """
        # If the user specifies it, add unused reaction library reactions to
        # an additional output species and reaction list which is written to the ouput HTML
        # file as well as the chemkin file
        
        if self.reactionLibraries:
            # First initialize the outputReactionList and outputSpeciesList to empty
            self.reactionModel.outputSpeciesList = []
            self.reactionModel.outputReactionList = []
            for library, option in self.reactionLibraries:
                if option:
                    self.reactionModel.addReactionLibraryToOutput(library)
        
        self.execTime.append(time.time() - self.initializationTime)

        # Notify registered listeners:
        self.notify()
            
    def finish(self):
        """
        Complete the model generation.
        """
        # Log end timestamp
        logging.info('')
        logging.info('RMG execution terminated at ' + time.asctime())
    
    def getGitCommit(self, modulePath):
        import subprocess
        if os.path.exists(os.path.join(modulePath,'..','.git')):
            try:
                return subprocess.check_output(['git', 'log',
                                                '--format=%H%n%cd', '-1'],
                                                cwd=modulePath).splitlines()
            except:
                return '', ''
        else:
            return '', ''
    
    def logHeader(self, level=logging.INFO):
        """
        Output a header containing identifying information about RMG to the log.
        """
        from rmgpy import __version__, getPath
        logging.log(level, '#########################################################')
        logging.log(level, '# RMG-Py - Reaction Mechanism Generator in Python       #')
        logging.log(level, '# Version: {0:44s} #'.format(__version__))
        logging.log(level, '# Authors: RMG Developers (rmg_dev@mit.edu)             #')
        logging.log(level, '# P.I.s:   William H. Green (whgreen@mit.edu)           #')
        logging.log(level, '#          Richard H. West (r.west@neu.edu)             #')
        logging.log(level, '# Website: http://reactionmechanismgenerator.github.io/ #')
        logging.log(level, '#########################################################\n')
    
        # Extract git commit from RMG-Py
        head, date = self.getGitCommit(getPath())
        if head != '' and date != '':
            logging.log(level, 'The current git HEAD for RMG-Py is:')
            logging.log(level, '\t%s' % head)
            logging.log(level, '\t%s' % date)
            logging.log(level, '')
        else:
            # If we cannot get git info, try checking if it is a conda package instead:
            condaPackage = get_condaPackage('rmg')
            if condaPackage != '':
                logging.log(level, 'The current anaconda package for RMG-Py is:')
                logging.log(level, condaPackage)
                logging.log(level,'')
                
        databaseHead, databaseDate = self.getGitCommit(settings['database.directory'])
        if databaseHead !='' and databaseDate !='':
            logging.log(level, 'The current git HEAD for RMG-database is:')
            logging.log(level, '\t%s' % databaseHead)
            logging.log(level, '\t%s' % databaseDate)
            logging.log(level, '')
        else:
            databaseCondaPackage=get_condaPackage('rmgdatabase')
            if databaseCondaPackage != '':
                logging.log(level, 'The current anaconda package for RMG-database is:')
                logging.log(level, databaseCondaPackage)
                logging.log(level,'')

    def initializeRestartRun(self, path):

        from rmgpy.rmg.model import getFamilyLibraryObject

        # read restart file
        self.loadRestartFile(path)

        # A few things still point to the species in the input file, so update
        # those to point to the equivalent species loaded from the restart file
    
        # The termination conversions still point to the old species
        from rmgpy.solver.base import TerminationConversion
        for reactionSystem in self.reactionSystems:
            for term in reactionSystem.termination:
                if isinstance(term, TerminationConversion):
                    term.species, isNew = self.reactionModel.makeNewSpecies(term.species.molecule[0], term.species.label, term.species.reactive)
    
        # The initial mole fractions in the reaction systems still point to the old species
        for reactionSystem in self.reactionSystems:
            initialMoleFractions = {}
            for spec0, moleFrac in reactionSystem.initialMoleFractions.iteritems():
                spec, isNew = self.reactionModel.makeNewSpecies(spec0.molecule[0], spec0.label, spec0.reactive)
                initialMoleFractions[spec] = moleFrac
            reactionSystem.initialMoleFractions = initialMoleFractions
    
        # The reactions and reactionDict still point to the old reaction families
        reactionDict = {}
        for family0_label in self.reactionModel.reactionDict:
    
            # Find the equivalent library or family in the newly-loaded kinetics database
            family_label = None
            family0_obj = getFamilyLibraryObject(family0_label)
            if isinstance(family0_obj, KineticsLibrary):
                for label, database in self.database.kinetics.libraries.iteritems():
                    if database.label == family0_label:
                        family_label = database.label
                        break
            elif isinstance(family0_obj, KineticsFamily):
                for label, database in self.database.kinetics.families.iteritems():
                    if database.label == family0_label:
                        family_label = database.label
                        break    
            else:
                import pdb; pdb.set_trace()
            if family_label is None:
                raise Exception("Unable to find matching reaction family for %s" % family0_label)
    
            # Update each affected reaction to point to that new family
            # Also use that new family in a duplicate reactionDict
            reactionDict[family_label] = {}
            for reactant1 in self.reactionModel.reactionDict[family0_label]:
                reactionDict[family_label][reactant1] = {}
                for reactant2 in self.reactionModel.reactionDict[family0_label][reactant1]:
                    reactionDict[family_label][reactant1][reactant2] = []
                    if isinstance(family0_obj, KineticsLibrary):
                        for rxn in self.reactionModel.reactionDict[family0_label][reactant1][reactant2]:
                            assert isinstance(rxn, LibraryReaction)
                            rxn.library = family_label
                            reactionDict[family_label][reactant1][reactant2].append(rxn)
                    elif isinstance(family0_obj, KineticsFamily):
                        for rxn in self.reactionModel.reactionDict[family0_label][reactant1][reactant2]:
                            assert isinstance(rxn, TemplateReaction)
                            rxn.family_label = family_label
                            reactionDict[family_label][reactant1][reactant2].append(rxn)
        
        self.reactionModel.reactionDict = reactionDict
    
    def loadRestartFile(self, path):
        """
        Load a restart file at `path` on disk.
        """
        import cPickle
    
        # Unpickle the reaction model from the specified restart file
        logging.info('Loading previous restart file...')
        f = open(path, 'rb')
        rmg_restart = cPickle.load(f)
        f.close()

        self.reactionModel = rmg_restart.reactionModel
        self.unimolecularReact = rmg_restart.unimolecularReact
        self.bimolecularReact = rmg_restart.bimolecularReact
        self.trimolecularReact = rmg_restart.trimolecularReact
        if self.filterReactions:
            self.unimolecularThreshold = rmg_restart.unimolecularThreshold
            self.bimolecularThreshold = rmg_restart.bimolecularThreshold
            self.trimolecularThreshold = rmg_restart.trimolecularThreshold
        
    def loadRMGJavaInput(self, path):
        """
        Load an RMG-Java job from the input file located at `inputFile`, or
        from the `inputFile` attribute if not given as a parameter.
        """
        warnings.warn("The RMG-Java input is no longer supported and may be"
                      " removed in version 2.3.", DeprecationWarning)
        # NOTE: This function is currently incomplete!
        # It only loads a subset of the available information.
    
        self.reactionModel = CoreEdgeReactionModel()
        self.initialSpecies = []
        self.reactionSystems = []
    
        Tlist = []; Plist = []; concentrationList = []; speciesDict = {}
        termination = []
        
        with open(path, 'r') as f:
            line = self.readMeaningfulLineJava(f)
            while line != '':
                
                
                if line.startswith('TemperatureModel:'):
                    tokens = line.split()
                    units = tokens[2][1:-1]
                    assert units in ['C', 'F', 'K']
                    if units == 'C':
                        Tlist = [float(T)+273.15 for T in tokens[3:]]
                    elif units == 'F':
                        Tlist = [(float(T)+459.67)*5./9. for T in tokens[3:]]
                    else:
                        Tlist = [float(T) for T in tokens[3:]]
                
                elif line.startswith('PressureModel:'):
                    tokens = line.split()
                    units = tokens[2][1:-1]
                    assert units in ['atm', 'bar', 'Pa', 'torr']
                    if units == 'atm':
                        Plist = [float(P)*101325. for P in tokens[3:]]
                    elif units == 'bar':
                        Plist = [float(P)*100000. for P in tokens[3:]]
                    elif units == 'torr':
                        Plist = [float(P)/760.*101325. for P in tokens[3:]]
                    else:
                        Plist = [float(P) for P in tokens[3:]]
                        
                elif line.startswith('InitialStatus:'):
                    label = ''; concentrations = []; adjlist = ''
                    
                    line = self.readMeaningfulLineJava(f)
                    while line != 'END':
                        
                        if line == '' and label != '':
                            species = Species(label=label, molecule=[Molecule().fromAdjacencyList(adjlist)])
                            self.initialSpecies.append(species)
                            speciesDict[label] = species
                            concentrationList.append(concentrations)
                            label = ''; concentrations = []; adjlist = ''
                        
                        elif line != '' and label == '':
                            tokens = line.split()
                            label = tokens[0]
                            units = tokens[1][1:-1]
                            if tokens[-1] in ['Unreactive', 'ConstantConcentration']:
                                tokens.pop(-1)
                            assert units in ['mol/cm3', 'mol/m3', 'mol/l']
                            if units == 'mol/cm3':
                                concentrations = [float(C)*1.0e6 for C in tokens[2:]]
                            elif units == 'mol/l':
                                concentrations = [float(C)*1.0e3 for C in tokens[2:]]
                            else:
                                concentrations = [float(C) for C in tokens[2:]]
                        
                        elif line != '':
                            adjlist += line + '\n'
                        
                        line = f.readline().strip()
                        if '//' in line: line = line[0:line.index('//')]
                        
                elif line.startswith('InertGas:'):
                    
                    line = self.readMeaningfulLineJava(f)
                    while line != 'END':
                        
                        tokens = line.split()
                        label = tokens[0]
                        assert label in ['N2', 'Ar', 'He', 'Ne']
                        if label == 'Ne':
                            smiles = '[Ne]'
                        elif label == 'Ar':
                            smiles = '[Ar]'
                        elif label == 'He':
                            smiles = '[He]'
                        else:
                            smiles = 'N#N'
                        units = tokens[1][1:-1]
                        assert units in ['mol/cm3', 'mol/m3', 'mol/l']
                        if units == 'mol/cm3':
                            concentrations = [float(C)*1.0e6 for C in tokens[2:]]
                        elif units == 'mol/l':
                            concentrations = [float(C)*1.0e3 for C in tokens[2:]]
                        else:
                            concentrations = [float(C) for C in tokens[2:]]
                        
                        species = Species(label=label, reactive=False, molecule=[Molecule().fromSMILES(smiles)])
                        self.initialSpecies.append(species)
                        speciesDict[label] = species
                        concentrationList.append(concentrations)
                            
                        line = self.readMeaningfulLineJava(f)
                
                elif line.startswith('FinishController:'):
                    
                    # First meaningful line is a termination time or conversion
                    line = self.readMeaningfulLineJava(f)
                    tokens = line.split()
                    if tokens[2].lower() == 'conversion:':
                        label = tokens[3]
                        conversion = float(tokens[4])
                        termination.append(TerminationConversion(spec=speciesDict[label], conv=conversion))
                    elif tokens[2].lower() == 'reactiontime:':
                        time = float(tokens[3])
                        units = tokens[4][1:-1]
                        assert units in ['sec', 'min', 'hr', 'day']
                        if units == 'min':
                            time *= 60.
                        elif units == 'hr':
                            time *= 60. * 60.
                        elif units == 'day':
                            time *= 60. * 60. * 24.
                        termination.append(TerminationTime(time=time))
                            
                    # Second meaningful line is the error tolerance
                    # We're not doing anything with this information yet!
                    line = self.readMeaningfulLineJava(f)
                
                line = self.readMeaningfulLineJava(f)
        
        assert len(Tlist) > 0
        assert len(Plist) > 0
        concentrationList = np.array(concentrationList)
        assert concentrationList.shape[1] > 0  # An arbitrary number of concentrations is acceptable, and should be run for each reactor system 
        
        # Make a reaction system for each (T,P) combination
        for T in Tlist:
            for P in Plist:
                for i in range(concentrationList.shape[1]):
                    concentrations = concentrationList[:,i]
                    totalConc = np.sum(concentrations)
                    initialMoleFractions = dict([(self.initialSpecies[i], concentrations[i] / totalConc) for i in range(len(self.initialSpecies))])
                    reactionSystem = SimpleReactor(T, P, initialMoleFractions=initialMoleFractions, termination=termination)
                    self.reactionSystems.append(reactionSystem)
    
    def readMeaningfulLineJava(self, f):
        """
        Read a meaningful line from an RMG-Java condition file object `f`,
        returning the line with any comments removed.
        """
        warnings.warn("The RMG-Java input is no longer supported and may be"
                      " removed in version 2.3.", DeprecationWarning)
        line = f.readline()
        if line != '':
            line = line.strip()
            if '//' in line: line = line[0:line.index('//')]
            while line == '':
                line = f.readline()
                if line == '': break
                line = line.strip()
                if '//' in line: line = line[0:line.index('//')]
        return line
    
################################################################################

def initializeLog(verbose, log_file_name):
    """
    Set up a logger for RMG to use to print output to stdout. The
    `verbose` parameter is an integer specifying the amount of log text seen
    at the console; the levels correspond to those of the :data:`logging` module.
    """
    # Create logger
    logger = logging.getLogger()
    logger.setLevel(verbose)

    # Create console handler and set level to debug; send everything to stdout
    # rather than stderr
    ch = logging.StreamHandler(sys.stdout)
    ch.setLevel(verbose)

    logging.addLevelName(logging.CRITICAL, 'Critical: ')
    logging.addLevelName(logging.ERROR, 'Error: ')
    logging.addLevelName(logging.WARNING, 'Warning: ')
    logging.addLevelName(logging.INFO, '')
    logging.addLevelName(logging.DEBUG, '')
    logging.addLevelName(1, '')

    # Create formatter and add to console handler
    #formatter = logging.Formatter('%(asctime)s - %(name)s - %(levelname)s - %(message)s', '%Y-%m-%d %H:%M:%S')
    #formatter = Formatter('%(message)s', '%Y-%m-%d %H:%M:%S')
    formatter = logging.Formatter('%(levelname)s%(message)s')
    ch.setFormatter(formatter)

    # create file handler
    if os.path.exists(log_file_name):
        backup = os.path.join(log_file_name[:-7], 'RMG_backup.log')
        if os.path.exists(backup):
            logging.info("Removing old "+backup)
            os.remove(backup)
        logging.info('Moving {0} to {1}\n'.format(log_file_name, backup))
        shutil.move(log_file_name, backup)
    fh = logging.FileHandler(filename=log_file_name) #, backupCount=3)
    fh.setLevel(min(logging.DEBUG,verbose)) # always at least VERBOSE in the file
    fh.setFormatter(formatter)
    # notice that STDERR does not get saved to the log file
    # so errors from underlying libraries (eg. openbabel) etc. that report
    # on stderr will not be logged to disk.

    # remove old handlers!
    while logger.handlers:
        logger.removeHandler(logger.handlers[0])

    # Add console and file handlers to logger
    logger.addHandler(ch)
    logger.addHandler(fh)

################################################################################
class RMG_Memory:
    """
    class for remembering RMG simulations
    and determining what simulation to run next
    """
    def __init__(self,reactionSystem,bspc):
        self.Ranges = dict()
        
        if hasattr(reactionSystem,'Trange') and isinstance(reactionSystem.Trange, list):
            Trange = reactionSystem.Trange
            self.Ranges['T'] = [T.value_si for T in Trange]
        if hasattr(reactionSystem,'Prange') and isinstance(reactionSystem.Prange, list):
            Prange = reactionSystem.Prange
            self.Ranges['P'] = [np.log(P.value_si) for P in Prange]
        if hasattr(reactionSystem,'initialMoleFractions'):
            if bspc:
                self.initialMoleFractions = deepcopy(reactionSystem.initialMoleFractions)
                self.balanceSpecies = [x for x in self.initialMoleFractions.keys() if x.label == bspc][0]  #find the balance species
            for key,value in reactionSystem.initialMoleFractions.iteritems():
                assert key != 'T' and key != 'P', 'naming a species T or P is forbidden'
                if isinstance(value, list):
                    self.Ranges[key] = value
        if hasattr(reactionSystem,'initialConcentrations'):
            for key,value in reactionSystem.initialConcentrations.iteritems():
                assert key != 'T' and key != 'P', 'naming a species T or P is forbidden'
                if isinstance(value, list):
                    self.Ranges[key] = [v.value_si for v in value]
                    
        for term in reactionSystem.termination:
            if isinstance(term, TerminationTime):
                self.tmax = term.time.value_si
        
        self.reactionSystem = reactionSystem
        self.conditionList = []
        self.scaledConditionList = []
        self.ts = []
        self.convs = []
        self.Ns = []
        self.randState = np.random.RandomState(1)
        
    def add_t_conv_N(self,t,conv,N):
        """
        adds the completion time and conversion and the number of objects added 
        from a given run to the memory
        """
        if hasattr(self,'tmax'):
            self.ts.append(t/self.tmax)
        self.convs.append(conv)
        self.Ns.append(N)
        
    def get_cond(self):
        """
        Returns the condition being run
        """
        if self.Ranges == dict():
            return None
        else:
            return self.conditionList[-1]
    
    def calculate_cond(self,obj,Ndims,Ns=20):
        """
        Weighted Stochastic Grid Sampling algorithm 
        obj is evaluated at a grid of points and the evaluations are normalized 
        and then sampled randomly based on their normalized value
        then a random step of length 1/(2*Ns) is taken from that point to give a final condition point
        if this process were to impact runtime under some conditions you could decrease the value of Ns to speed it up
        """
        bounds = tuple((0.0,1.0) for k in xrange(Ndims))
        x0,fval,grid,Jout = brute(obj,bounds,Ns=Ns,full_output=True,finish=None) #run brute just to easily get the evaluations at each grid point (we don't care about the optimal value)
        Jout += abs(Jout.min(tuple(xrange(Ndims)))) #shifts Jout positive so tot is positive
        tot = np.sum(Jout,axis=tuple(xrange(len(Jout.shape))))
        Jout /= tot #normalize Jout
        n = self.randState.uniform(0,1,1)[0] #draw a random number between 0 and 1
        s = 0.0
        for indexes in np.ndenumerate(Jout): #choose a coordinate such that grid[indexes] is choosen with probability Jout[indexes]
            s += Jout[indexes[0]]
            if s > n:
                break
        if len(bounds) != 1:
            yf = np.array([grid[i][indexes[0]] for i in xrange(len(grid))])
        else:
            yf = np.array([grid[indexes[0]] for i in xrange(len(grid))])
        
        step = self.randState.uniform(0,1,len(Jout.shape)) #take a step in a random direction in a length between 0 and 1/(2*Ns)
        step /= step.sum()
        mag = self.randState.uniform(0,1,1)[0]

        yf += step*mag*np.sqrt(2)/(2.0*Ns)
        
        return yf
    
    def generate_cond(self):
        """
        find the next condition to run at by solving an optimization problem
        this optimization problem maximizes distance from prior conditions weighted more if they are more recent
        and maximizes number of objects added
        the resulting condition is added to the end of conditionList
        """
        if self.conditionList == []:
            self.conditionList.append({key:value[0] for key,value in self.Ranges.iteritems()})
            self.scaledConditionList.append({key:0.0 for key,value in self.Ranges.iteritems()})
        elif len(self.conditionList[0]) == 0:
            pass
        else:
            ykey = self.conditionList[0].keys()
            Ns = self.Ns
            def obj(y):
                boo = y.shape == tuple()
                vec = []
                N = len(self.conditionList)
                for i,cond in enumerate(self.scaledConditionList):
                    for j,key in enumerate(ykey):
                        if not boo:
                            vec.append(10.0*N/((N-i)*(Ns[i]+1))*abs(y[j]-cond[key])**0.3) 
                        else:
                            vec.append(10.0*N/((N-i)*(Ns[i]+1))*abs(y-cond[key])**0.3) 
                return -np.array(vec).sum()

            yf = self.calculate_cond(obj,len(ykey))
            
            scaledNewCond = {ykey[i]:yf[i] for i in xrange(len(ykey))}
            newCond = {yk:yf[i]*(self.Ranges[yk][1]-self.Ranges[yk][0])+self.Ranges[yk][0] for i,yk in enumerate(ykey) }
            if 'P' in newCond.keys():
                newCond['P'] = np.exp(newCond['P'])
            
            if hasattr(self,'initialMoleFractions'):
                for key in self.initialMoleFractions.keys():
                    if not isinstance(self.initialMoleFractions[key],list):
                        newCond[key] = self.initialMoleFractions[key]
                total = sum([val for key,val in newCond.iteritems() if key != 'T' and key != 'P'])
                if self.balanceSpecies is None:
                    for key,val in newCond.iteritems():
                        if key != 'T' and key != 'P':
                            newCond[key] = val/total
                else:
                    newCond[self.balanceSpecies] = self.initialMoleFractions[self.balanceSpecies] + 1.0 - total

            self.conditionList.append(newCond)
            self.scaledConditionList.append(scaledNewCond)
        return 

def log_conditions(RMG_Memories,index):
    """
    log newly generated reactor conditions
    """
    if RMG_Memories[index].get_cond() is not None:
        s = 'conditions choosen for reactor {0} were: '.format(index)
        for key,item in RMG_Memories[index].get_cond().iteritems():
            if key == 'T':
                s += 'T = {0} K, '.format(item)
            elif key == 'P':
                s += 'P = {0} bar, '.format(item/1.0e5)
            else:
                s += key.label + ' = {0}, '.format(item)
        
        logging.info(s)
    
class Tee:
    """A simple tee to create a stream which prints to many streams.
    
    This is used to report the profiling statistics to both the log file
    and the standard output.
    """
    def __init__(self, *fileobjects):
        self.fileobjects=fileobjects
    def write(self, string):
        for fileobject in self.fileobjects:
            fileobject.write(string)
            
def get_condaPackage(module):
    """
    Check the version of any conda package
    """
    import subprocess
    try:
        lines = subprocess.check_output(['conda', 'list', '-f', module]).splitlines()
        
        packages=[]
        # Strip comments
        for line in lines:
            if line[:1]=='#':
                pass
            else:
                packages.append(line)
                
        return '\n'.join(packages)
    except:
        return ''

def processProfileStats(stats_file, log_file):
    import pstats
    out_stream = Tee(sys.stdout,open(log_file,'a')) # print to screen AND append to RMG.log
    print >>out_stream, "="*80
    print >>out_stream, "Profiling Data".center(80)
    print >>out_stream, "="*80
    stats = pstats.Stats(stats_file,stream=out_stream)
    stats.strip_dirs()
    print >>out_stream, "Sorted by internal time"
    stats.sort_stats('time')
    stats.print_stats(25)
    stats.print_callers(25)
    print >>out_stream, "Sorted by cumulative time"
    stats.sort_stats('cumulative')
    stats.print_stats(25)
    stats.print_callers(25)
    stats.print_callees(25)

def makeProfileGraph(stats_file):
    """
    Uses gprof2dot to create a graphviz dot file of the profiling information.
    
    This requires the gprof2dot package available via `pip install gprof2dot`.
    Render the result using the program 'dot' via a command like
    `dot -Tps2 input.dot -o output.ps2`.
    
    Rendering the ps2 file to pdf requires an external pdf converter
    `ps2pdf output.ps2` which produces a `output.ps2.pdf` file.
    """
    try:
        from gprof2dot import PstatsParser, DotWriter, SAMPLES, themes
    except ImportError:
        logging.warning('Trouble importing from package gprof2dot. Unable to create a graph of the profile statistics.')
        logging.warning('Try getting the latest version with something like `pip install --upgrade gprof2dot`.')
        return
    import subprocess
    
    #create an Options class to mimic optparser output as much as possible:
    class Options:
        pass
    
    options = Options()
    options.node_thres = 0.8
    options.edge_thres = 0.1
    options.strip = False
    options.show_samples = False
    options.root = ""
    options.leaf = ""
    options.wrap = True
    
    theme = themes['color'] # bw color gray pink
    theme.fontname = "ArialMT" # default "Arial" leads to PostScript warnings in dot (on Mac OS)
    parser = PstatsParser(stats_file)
    profile = parser.parse()
    
    dot_file = stats_file + '.dot'
    output = open(dot_file,'wt')
    dot = DotWriter(output)
    dot.strip = options.strip
    dot.wrap = options.wrap
    
    if options.show_samples:
        dot.show_function_events.append(SAMPLES)
    
    profile = profile
    profile.prune(options.node_thres/100.0, options.edge_thres/100.0)

    if options.root:
        rootId = profile.getFunctionId(options.root)
        if not rootId:
            sys.stderr.write('root node ' + options.root + ' not found (might already be pruned : try -e0 -n0 flags)\n')
            sys.exit(1)
        profile.prune_root(rootId)
    if options.leaf:
        leafId = profile.getFunctionId(options.leaf)
        if not leafId:
            sys.stderr.write('leaf node ' + options.leaf + ' not found (maybe already pruned : try -e0 -n0 flags)\n')
            sys.exit(1)
        profile.prune_leaf(leafId)

    dot.graph(profile, theme)

    output.close()
    
    try:
        subprocess.check_call(['dot', '-Tps2', dot_file, '-o', '{0}.ps2'.format(dot_file)])
    except subprocess.CalledProcessError:
        logging.error("Error returned by 'dot' when generating graph of the profile statistics.")
        logging.info("To try it yourself:\n     dot -Tps2 {0} -o {0}.ps2".format(dot_file))
    except OSError:
        logging.error("Couldn't run 'dot' to create graph of profile statistics. Check graphviz is installed properly and on your path.")
        logging.info("Once you've got it, try:\n     dot -Tps2 {0} -o {0}.ps2".format(dot_file))
    
    try:
        subprocess.check_call(['ps2pdf', '{0}.ps2'.format(dot_file), '{0}.pdf'.format(dot_file)])
    except OSError:
        logging.error("Couldn't run 'ps2pdf' to create pdf graph of profile statistics. Check that ps2pdf converter is installed.")
        logging.info("Once you've got it, try:\n     pd2pdf {0}.ps2 {0}.pdf".format(dot_file))    
    else:
        logging.info("Graph of profile statistics saved to: \n {0}.pdf".format(dot_file))
<|MERGE_RESOLUTION|>--- conflicted
+++ resolved
@@ -648,20 +648,14 @@
                     rxnSysBimolecularThreshold=reactionSystem.bimolecularThreshold,
                     rxnSysTrimolecularThreshold=reactionSystem.trimolecularThreshold,
                 )
-<<<<<<< HEAD
-=======
 
                 logging.info('Generating initial reactions for reaction system {0}...'.format(index + 1))
->>>>>>> 7ec72c2e
             else:
                 # If we're not filtering reactions, then we only need to react
                 # the first reaction system since they share the same core
                 if index > 0:
                     continue
-<<<<<<< HEAD
-=======
                 logging.info('Generating initial reactions...')
->>>>>>> 7ec72c2e
 
             # React core species to enlarge edge
             self.reactionModel.enlarge(reactEdge=True,
