#!/usr/bin/python
# -*- coding: utf-8 -*-

################################################################################
#
#   RMG - Reaction Mechanism Generator
#
#   Copyright (c) 2002-2017 Prof. William H. Green (whgreen@mit.edu), 
#   Prof. Richard H. West (r.west@neu.edu) and the RMG Team (rmg_dev@mit.edu)
#
#   Permission is hereby granted, free of charge, to any person obtaining a
#   copy of this software and associated documentation files (the 'Software'),
#   to deal in the Software without restriction, including without limitation
#   the rights to use, copy, modify, merge, publish, distribute, sublicense,
#   and/or sell copies of the Software, and to permit persons to whom the
#   Software is furnished to do so, subject to the following conditions:
#
#   The above copyright notice and this permission notice shall be included in
#   all copies or substantial portions of the Software.
#
#   THE SOFTWARE IS PROVIDED 'AS IS', WITHOUT WARRANTY OF ANY KIND, EXPRESS OR
#   IMPLIED, INCLUDING BUT NOT LIMITED TO THE WARRANTIES OF MERCHANTABILITY,
#   FITNESS FOR A PARTICULAR PURPOSE AND NONINFRINGEMENT. IN NO EVENT SHALL THE
#   AUTHORS OR COPYRIGHT HOLDERS BE LIABLE FOR ANY CLAIM, DAMAGES OR OTHER
#   LIABILITY, WHETHER IN AN ACTION OF CONTRACT, TORT OR OTHERWISE, ARISING
#   FROM, OUT OF OR IN CONNECTION WITH THE SOFTWARE OR THE USE OR OTHER
#   DEALINGS IN THE SOFTWARE.
#
################################################################################

"""
This module contains functionality for working with kinetics families.
"""

import os.path
import logging
import codecs
from copy import deepcopy
import itertools

from rmgpy.constraints import failsSpeciesConstraints
from rmgpy.data.base import Database, Entry, LogicNode, LogicOr, ForbiddenStructures,\
                            getAllCombinations
from rmgpy.reaction import Reaction
from rmgpy.kinetics import Arrhenius
from rmgpy.molecule import Bond, GroupBond, Group, Molecule
from rmgpy.molecule.resonance import generate_aromatic_resonance_structures
from rmgpy.species import Species

from .common import saveEntry, ensure_species, find_degenerate_reactions, generate_molecule_combos
from .depository import KineticsDepository
from .groups import KineticsGroups
from .rules import KineticsRules
from rmgpy.exceptions import InvalidActionError, ReactionPairsError, KineticsError,\
                             UndeterminableKineticsError, ForbiddenStructureException,\
                             KekulizationError, ActionError

################################################################################

class TemplateReaction(Reaction):
    """
    A Reaction object generated from a reaction family template. In addition
    to attributes inherited from :class:`Reaction`, this class includes the
    following attributes:

    =========== ========================= =====================================
    Attribute   Type                      Description
    =========== ========================= =====================================
    `family`    ``str``                   The kinetics family that the reaction was created from.
    `estimator` ``str``                   Whether the kinetics came from rate rules or group additivity.
    `reverse`   :class:`TemplateReaction` The reverse reaction, for families that are their own reverse.
    `isForward` ``bool``                  Whether the reaction was generated in the forward direction of the family.
    =========== ========================= =====================================
    """

    def __init__(self,
                index=-1,
                reactants=None,
                products=None,
                specificCollider=None,
                kinetics=None,
                reversible=True,
                transitionState=None,
                duplicate=False,
                degeneracy=1,
                pairs=None,
                family=None,
                template=None,
                estimator=None,
                reverse=None,
                isForward=None,
                ):
        Reaction.__init__(self,
                          index=index,
                          reactants=reactants,
                          products=products,
                          specificCollider=specificCollider,
                          kinetics=kinetics,
                          reversible=reversible,
                          transitionState=transitionState,
                          duplicate=duplicate,
                          degeneracy=degeneracy,
                          pairs=pairs
                          )
        self.family = family
        self.template = template
        self.estimator = estimator
        self.reverse = reverse
        self.isForward = isForward

    def __reduce__(self):
        """
        A helper function used when pickling an object.
        """
        return (TemplateReaction, (self.index,
                                   self.reactants,
                                   self.products,
                                   self.specificCollider,
                                   self.kinetics,
                                   self.reversible,
                                   self.transitionState,
                                   self.duplicate,
                                   self.degeneracy,
                                   self.pairs,
                                   self.family,
                                   self.template,
                                   self.estimator,
                                   self.reverse,
                                   self.isForward
                                   ))

    def __repr__(self):
        """
        Return a string representation that can be used to reconstruct the
        object.
        """
        string = 'TemplateReaction('
        if self.index != -1: string += 'index={0:d}, '.format(self.index)
        if self.label != '': string += 'label={0!r}, '.format(self.label)
        if self.reactants is not None: string += 'reactants={0!r}, '.format(self.reactants)
        if self.products is not None: string += 'products={0!r}, '.format(self.products)
        if self.specificCollider is not None: string += 'specificCollider={0!r}, '.format(self.specificCollider)
        if self.kinetics is not None: string += 'kinetics={0!r}, '.format(self.kinetics)
        if not self.reversible: string += 'reversible={0}, '.format(self.reversible)
        if self.transitionState is not None: string += 'transitionState={0!r}, '.format(self.transitionState)
        if self.duplicate: string += 'duplicate={0}, '.format(self.duplicate)
        if self.degeneracy != 1: string += 'degeneracy={0:.1f}, '.format(self.degeneracy)
        if self.pairs is not None: string += 'pairs={0}, '.format(self.pairs)
        if self.family: string += "family='{}', ".format(self.family)
        if self.template: string += "template={}, ".format(self.template)
        if self.comment != '': string += 'comment={0!r}, '.format(self.comment)
        string = string[:-2] + ')'
        return string

    def getSource(self):
        """
        Return the database that was the source of this reaction. For a
        TemplateReaction this should be a KineticsGroups object.
        """
        return self.family
        
    def copy(self):
        """
        creates a new instance of TemplateReaction
        """
        other = TemplateReaction.__new__(TemplateReaction)
        
        # this was copied from Reaction.copy class
        other.index = self.index
        other.label = self.label
        other.reactants = []
        for reactant in self.reactants:
            other.reactants.append(reactant.copy(deep=True))
        other.products = []
        for product in self.products:
            other.products.append(product.copy(deep=True))
        other.specificCollider = self.specificCollider
        other.degeneracy = self.degeneracy
        other.kinetics = deepcopy(self.kinetics)
        other.reversible = self.reversible
        other.transitionState = deepcopy(self.transitionState)
        other.duplicate = self.duplicate
        other.pairs = deepcopy(self.pairs)
        
        # added for TemplateReaction information
        other.family = self.family
        other.template = self.template
        other.estimator = self.estimator
        other.reverse = self.reverse
        other.isForward = self.isForward
        
        return other

################################################################################

class ReactionRecipe:
    """
    Represent a list of actions that, when executed, result in the conversion
    of a set of reactants to a set of products. There are currently five such
    actions:

    ============= ============================= ================================
    Action Name   Arguments                     Description
    ============= ============================= ================================
    CHANGE_BOND   `center1`, `order`, `center2` change the bond order of the bond between `center1` and `center2` by `order`; do not break or form bonds
    FORM_BOND     `center1`, `order`, `center2` form a new bond between `center1` and `center2` of type `order`
    BREAK_BOND    `center1`, `order`, `center2` break the bond between `center1` and `center2`, which should be of type `order`
    GAIN_RADICAL  `center`, `radical`           increase the number of free electrons on `center` by `radical`
    LOSE_RADICAL  `center`, `radical`           decrease the number of free electrons on `center` by `radical`
    GAIN_PAIR     `center`, `pair`              increase the number of lone electron pairs on `center` by `pair`
    LOSE_PAIR     `center`, `pair`              decrease the number of lone electron pairs on `center` by `pair`
    ============= ============================= ================================

    The actions are stored as a list in the `actions` attribute. Each action is
    a list of items; the first is the action name, while the rest are the
    action parameters as indicated above.
    """

    def __init__(self, actions=None):
        self.actions = actions or []

    def addAction(self, action):
        """
        Add an `action` to the reaction recipe, where `action` is a list
        containing the action name and the required parameters, as indicated in
        the table above.
        """
        self.actions.append(action)

    def getReverse(self):
        """
        Generate a reaction recipe that, when applied, does the opposite of
        what the current recipe does, i.e., it is the recipe for the reverse
        of the reaction that this is the recipe for.
        """
        other = ReactionRecipe()
        for action in self.actions:
            if action[0] == 'CHANGE_BOND':
                other.addAction(['CHANGE_BOND', action[1], str(-int(action[2])), action[3]])
            elif action[0] == 'FORM_BOND':
                other.addAction(['BREAK_BOND', action[1], action[2], action[3]])
            elif action[0] == 'BREAK_BOND':
                other.addAction(['FORM_BOND', action[1], action[2], action[3]])
            elif action[0] == 'LOSE_RADICAL':
                other.addAction(['GAIN_RADICAL', action[1], action[2]])
            elif action[0] == 'GAIN_RADICAL':
                other.addAction(['LOSE_RADICAL', action[1], action[2]])
            elif action[0] == 'LOSE_PAIR':
                other.addAction(['GAIN_PAIR', action[1], action[2]])
            elif action[0] == 'GAIN_PAIR':
                other.addAction(['LOSE_PAIR', action[1], action[2]])
        return other

    def __apply(self, struct, doForward, unique):
        """
        Apply the reaction recipe to the set of molecules contained in
        `structure`, a single Structure object that contains one or more
        structures. The `doForward` parameter is used to indicate
        whether the forward or reverse recipe should be applied. The atoms in
        the structure should be labeled with the appropriate atom centers.
        """

        pattern = isinstance(struct, Group)
        struct.props['validAromatic'] = True

        for action in self.actions:
            if action[0] in ['CHANGE_BOND', 'FORM_BOND', 'BREAK_BOND']:

                # We are about to change the connectivity of the atoms in
                # struct, which invalidates any existing vertex connectivity
                # information; thus we reset it
                struct.resetConnectivityValues()

                label1, info, label2 = action[1:]

                # Find associated atoms
                atom1 = struct.getLabeledAtom(label1)
                atom2 = struct.getLabeledAtom(label2)
                if atom1 is None or atom2 is None or atom1 is atom2:
                    raise InvalidActionError('Invalid atom labels encountered.')

                # Apply the action
                if action[0] == 'CHANGE_BOND':
                    info = int(info)
                    bond = struct.getBond(atom1, atom2)
                    if bond.isBenzene():
                        struct.props['validAromatic'] = False
                    if doForward:
                        atom1.applyAction(['CHANGE_BOND', label1, info, label2])
                        atom2.applyAction(['CHANGE_BOND', label1, info, label2])
                        bond.applyAction(['CHANGE_BOND', label1, info, label2])
                    else:
                        atom1.applyAction(['CHANGE_BOND', label1, -info, label2])
                        atom2.applyAction(['CHANGE_BOND', label1, -info, label2])
                        bond.applyAction(['CHANGE_BOND', label1, -info, label2])
                elif (action[0] == 'FORM_BOND' and doForward) or (action[0] == 'BREAK_BOND' and not doForward):
                    if struct.hasBond(atom1, atom2):
                        raise InvalidActionError('Attempted to create an existing bond.')
                    bond = GroupBond(atom1, atom2, order=[1]) if pattern else Bond(atom1, atom2, order=1)
                    struct.addBond(bond)
                    atom1.applyAction(['FORM_BOND', label1, info, label2])
                    atom2.applyAction(['FORM_BOND', label1, info, label2])
                elif (action[0] == 'BREAK_BOND' and doForward) or (action[0] == 'FORM_BOND' and not doForward):
                    if not struct.hasBond(atom1, atom2):
                        raise InvalidActionError('Attempted to remove a nonexistent bond.')
                    bond = struct.getBond(atom1, atom2)
                    struct.removeBond(bond)
                    atom1.applyAction(['BREAK_BOND', label1, info, label2])
                    atom2.applyAction(['BREAK_BOND', label1, info, label2])

            elif action[0] in ['LOSE_RADICAL', 'GAIN_RADICAL']:

                label, change = action[1:]
                change = int(change)

                # Find associated atom
                atom = struct.getLabeledAtom(label)
                if atom is None:
                    raise InvalidActionError('Unable to find atom with label "{0}" while applying reaction recipe.'.format(label))

                # Apply the action
                for i in range(change):
                    if (action[0] == 'GAIN_RADICAL' and doForward) or (action[0] == 'LOSE_RADICAL' and not doForward):
                        atom.applyAction(['GAIN_RADICAL', label, 1])
                    elif (action[0] == 'LOSE_RADICAL' and doForward) or (action[0] == 'GAIN_RADICAL' and not doForward):
                        atom.applyAction(['LOSE_RADICAL', label, 1])
                        
            elif action[0] in ['LOSE_PAIR', 'GAIN_PAIR']:

                label, change = action[1:]
                change = int(change)

                # Find associated atom
                atom = struct.getLabeledAtom(label)
                if atom is None:
                    raise InvalidActionError('Unable to find atom with label "{0}" while applying reaction recipe.'.format(label))

                # Apply the action
                for i in range(change):
                    if (action[0] == 'GAIN_PAIR' and doForward) or (action[0] == 'LOSE_PAIR' and not doForward):
                        atom.applyAction(['GAIN_PAIR', label, 1])
                    elif (action[0] == 'LOSE_PAIR' and doForward) or (action[0] == 'GAIN_PAIR' and not doForward):
                        atom.applyAction(['LOSE_PAIR', label, 1])

            else:
                raise InvalidActionError('Unknown action "' + action[0] + '" encountered.')

    def applyForward(self, struct, unique=True):
        """
        Apply the forward reaction recipe to `molecule`, a single
        :class:`Molecule` object.
        """
        return self.__apply(struct, True, unique)

    def applyReverse(self, struct, unique=True):
        """
        Apply the reverse reaction recipe to `molecule`, a single
        :class:`Molecule` object.
        """
        return self.__apply(struct, False, unique)


################################################################################

class KineticsFamily(Database):
    """
    A class for working with an RMG kinetics family: a set of reactions with 
    similar chemistry, and therefore similar reaction rates. The attributes 
    are:

    =================== =============================== ========================
    Attribute           Type                            Description
    =================== =============================== ========================
    `reverse`           ``string``                      The name of the reverse reaction family
    `forwardTemplate`   :class:`Reaction`               The forward reaction template
    `forwardRecipe`     :class:`ReactionRecipe`         The steps to take when applying the forward reaction to a set of reactants
    `reverseTemplate`   :class:`Reaction`               The reverse reaction template
    `reverseRecipe`     :class:`ReactionRecipe`         The steps to take when applying the reverse reaction to a set of reactants
    `forbidden`         :class:`ForbiddenStructures`    (Optional) Forbidden product structures in either direction
    `ownReverse`        `Boolean`                       It's its own reverse?
    'boundaryAtoms'     list                            Labels which define the boundaries of end groups in backbone/end families
    `treeDistances`     dict                            The default distance from parent along each tree, if not set default is 1 for every tree
    ------------------- ------------------------------- ------------------------
    `groups`            :class:`KineticsGroups`         The set of kinetics group additivity values
    `rules`             :class:`KineticsRules`          The set of kinetics rate rules from RMG-Java
    `depositories`      ``list``                        A set of additional depositories used to store kinetics data from various sources
    =================== =============================== ========================

    There are a few reaction families that are their own reverse (hydrogen
    abstraction and intramolecular hydrogen migration); for these
    `reverseTemplate` and `reverseRecipe` will both be ``None``.
    """

    def __init__(self,
                 entries=None,
                 top=None,
                 label='',
                 name='',
                 reverse='',
                 shortDesc='',
                 longDesc='',
                 forwardTemplate=None,
                 forwardRecipe=None,
                 reverseTemplate=None,
                 reverseRecipe=None,
                 forbidden=None,
                 boundaryAtoms = None,
                 treeDistances = None
                 ):
        Database.__init__(self, entries, top, label, name, shortDesc, longDesc)
        self.reverse = reverse
        self.forwardTemplate = forwardTemplate
        self.forwardRecipe = forwardRecipe
        self.reverseTemplate = reverseTemplate
        self.reverseRecipe = reverseRecipe
        self.forbidden = forbidden
        self.ownReverse = forwardTemplate is not None and reverseTemplate is None
        self.boundaryAtoms = boundaryAtoms
        self.treeDistances = treeDistances
        
        # Kinetics depositories of training and test data
        self.groups = None
        self.rules = None
        self.depositories = []

    def __repr__(self):
        return '<ReactionFamily "{0}">'.format(self.label)

    def loadOld(self, path):
        """
        Load an old-style RMG kinetics group additivity database from the
        location `path`.
        """
        self.label = os.path.basename(path)
        self.name = self.label

        self.groups = KineticsGroups(label='{0}/groups'.format(self.label))
        self.groups.name = self.groups.label
        try:
            self.groups.loadOldDictionary(os.path.join(path, 'dictionary.txt'), pattern=True)
        except Exception:
            logging.error('Error while reading old kinetics family dictionary from {0!r}.'.format(path))
            raise
        try:
            self.groups.loadOldTree(os.path.join(path, 'tree.txt'))
        except Exception:
            logging.error('Error while reading old kinetics family tree from {0!r}.'.format(path))
            raise

        # The old kinetics groups use rate rules (not group additivity values),
        # so we can't load the old rateLibrary.txt
        
        # Load the reaction recipe
        try:
            self.loadOldTemplate(os.path.join(path, 'reactionAdjList.txt'))
        except Exception:
            logging.error('Error while reading old kinetics family template/recipe from {0!r}.'.format(path))
            raise
        # Construct the forward and reverse templates
        reactants = [self.groups.entries[label] for label in self.forwardTemplate.reactants]
        if self.ownReverse:
            self.forwardTemplate = Reaction(reactants=reactants, products=reactants)
            self.reverseTemplate = None
        else:
            products = self.generateProductTemplate(reactants)
            self.forwardTemplate = Reaction(reactants=reactants, products=products)
            self.reverseTemplate = Reaction(reactants=reactants, products=products)

        self.groups.numReactants = len(self.forwardTemplate.reactants)

        # Load forbidden structures if present
        try:
            if os.path.exists(os.path.join(path, 'forbiddenGroups.txt')):
                self.forbidden = ForbiddenStructures().loadOld(os.path.join(path, 'forbiddenGroups.txt'))
        except Exception:
            logging.error('Error while reading old kinetics family forbidden groups from {0!r}.'.format(path))
            raise
            
        entries = self.groups.top[:]
        for entry in self.groups.top:
            entries.extend(self.groups.descendants(entry))
        for index, entry in enumerate(entries):
            entry.index = index + 1
            
        self.rules = KineticsRules(label='{0}/rules'.format(self.label))
        self.rules.name = self.rules.label
        try:
            self.rules.loadOld(path, self.groups, numLabels=max(len(self.forwardTemplate.reactants), len(self.groups.top)))
        except Exception:
            logging.error('Error while reading old kinetics family rules from {0!r}.'.format(path))
            raise
        self.depositories = {}

        return self

    def loadOldTemplate(self, path):
        """
        Load an old-style RMG reaction family template from the location `path`.
        """

        self.forwardTemplate = Reaction(reactants=[], products=[])
        self.forwardRecipe = ReactionRecipe()
        self.ownReverse = False

        ftemp = None
        # Process the template file
        try:
            ftemp = open(path, 'r')
            for line in ftemp:
                line = line.strip()
                if len(line) > 0 and line[0] == '(':
                    # This is a recipe action line
                    tokens = line.split()
                    action = [tokens[1]]
                    action.extend(tokens[2][1:-1].split(','))
                    self.forwardRecipe.addAction(action)
                elif 'thermo_consistence' in line:
                    self.ownReverse = True
                elif 'reverse' in line:
                    self.reverse = line.split(':')[1].strip()
                elif '->' in line:
                    # This is the template line
                    tokens = line.split()
                    atArrow = False
                    for token in tokens:
                        if token == '->':
                            atArrow = True
                        elif token != '+' and not atArrow:
                            self.forwardTemplate.reactants.append(token)
                        elif token != '+' and atArrow:
                            self.forwardTemplate.products.append(token)
        except IOError, e:
            logging.exception('Database template file "' + e.filename + '" not found.')
            raise
        finally:
            if ftemp: ftemp.close()

    def saveOld(self, path):
        """
        Save the old RMG kinetics groups to the given `path` on disk.
        """
        if not os.path.exists(path): os.mkdir(path)
        
        self.groups.saveOldDictionary(os.path.join(path, 'dictionary.txt'))
        self.groups.saveOldTree(os.path.join(path, 'tree.txt'))
        # The old kinetics groups use rate rules (not group additivity values),
        # so we can't save the old rateLibrary.txt
        self.saveOldTemplate(os.path.join(path, 'reactionAdjList.txt'))
        # Save forbidden structures if present
        if self.forbidden is not None:
            self.forbidden.saveOld(os.path.join(path, 'forbiddenGroups.txt'))
            
        self.rules.saveOld(path, self)
            
    def saveOldTemplate(self, path):
        """
        Save an old-style RMG reaction family template from the location `path`.
        """
        ftemp = open(path, 'w')
        
        # Write the template
        ftemp.write('{0} -> {1}\n'.format(
            ' + '.join([entry.label for entry in self.forwardTemplate.reactants]),
            ' + '.join([entry.label for entry in self.forwardTemplate.products]),
        ))
        ftemp.write('\n')
        
        # Write the reaction type and reverse name
        if self.ownReverse:
            ftemp.write('thermo_consistence\n')
        else:
            ftemp.write('forward\n')
            ftemp.write('reverse: {0}\n'.format(self.reverse))
        ftemp.write('\n')
        
        # Write the reaction recipe
        ftemp.write('Actions 1\n')
        for index, action in enumerate(self.forwardRecipe.actions):
            ftemp.write('({0}) {1:<15} {{{2}}}\n'.format(index+1, action[0], ','.join(action[1:])))
        ftemp.write('\n')
        
        ftemp.close()
        
    def distributeTreeDistances(self):
        """
        fills in nodalDistance (the distance between an entry and its parent)
        if not already entered with the value from treeDistances associated
        with the tree the entry comes from
        """
        treeDistances = self.treeDistances
        toplabels = [i.label for i in self.groups.top]
        
        assert len(toplabels) == len(treeDistances), 'treeDistances does not have the same number of entries as there are top nodes in the family'

        for entryName,entry in self.groups.entries.iteritems():
            topentry = entry
            while not (topentry.parent is None): #get the top for the tree entry is in
                topentry = topentry.parent
            if topentry.label in toplabels: #filtering out product nodes
                if entry.nodalDistance is None:
                    entry.nodalDistance = treeDistances[topentry.label]
                
    def load(self, path, local_context=None, global_context=None, depositoryLabels=None):
        """
        Load a kinetics database from a file located at `path` on disk.
        
        If `depositoryLabels` is a list, eg. ['training','PrIMe'], then only those
        depositories are loaded, and they are searched in that order when
        generating kinetics.
        
        If depositoryLabels is None then load 'training' first then everything else.
        If depositoryLabels is not None then load in the order specified in depositoryLabels.
        """
        local_context['recipe'] = self.loadRecipe
        local_context['template'] = self.loadTemplate
        local_context['forbidden'] = self.loadForbidden
        local_context['True'] = True
        local_context['False'] = False
        local_context['reverse'] = None
        local_context['boundaryAtoms'] = None
        local_context['treeDistances'] = None
        self.groups = KineticsGroups(label='{0}/groups'.format(self.label))
        logging.debug("Loading kinetics family groups from {0}".format(os.path.join(path, 'groups.py')))
        Database.load(self.groups, os.path.join(path, 'groups.py'), local_context, global_context)
        self.name = self.label
        self.boundaryAtoms = local_context.get('boundaryAtoms', None)
        self.treeDistances = local_context.get('treeDistances',None)
        
        # Generate the reverse template if necessary
        self.forwardTemplate.reactants = [self.groups.entries[label] for label in self.forwardTemplate.reactants]
        if self.ownReverse:
            self.forwardTemplate.products = self.forwardTemplate.reactants[:]
            self.reverseTemplate = None
            self.reverseRecipe = None
        else:
            self.reverse = local_context.get('reverse', None)
            if self.reverse is None:
                self.reverse = '{0}_reverse'.format(self.label)
            self.forwardTemplate.products = self.generateProductTemplate(self.forwardTemplate.reactants)
            self.reverseTemplate = Reaction(reactants=self.forwardTemplate.products, products=self.forwardTemplate.reactants)
            self.reverseRecipe = self.forwardRecipe.getReverse()
        
        self.groups.numReactants = len(self.forwardTemplate.reactants)
            
        self.rules = KineticsRules(label='{0}/rules'.format(self.label))
        logging.debug("Loading kinetics family rules from {0}".format(os.path.join(path, 'rules.py')))
        self.rules.load(os.path.join(path, 'rules.py'), local_context, global_context)
        
        # load the groups indicated in the entry label
        for label, entries in self.rules.entries.iteritems():
            nodes = label.split(';')
            reactants = [self.groups.entries[node] for node in nodes]
            reaction = Reaction(reactants=reactants, products=[])
            for entry in entries:
                entry.item = reaction
        self.depositories = []
        
        toplabels = [i.label for i in self.groups.top]
        if self.treeDistances is None:
            self.treeDistances = {topentry:1 for topentry in toplabels}

        self.distributeTreeDistances()
            
        if depositoryLabels=='all':
            # Load everything. This option is generally used for working with the database
            # load all the remaining depositories, in order returned by os.walk
            for root, dirs, files in os.walk(path):
                for name in dirs:
                    #if not f.endswith('.py'): continue
                    #name = f.split('.py')[0]
                    #if name not in ['groups', 'rules']:
                    fpath = os.path.join(path, name, 'reactions.py')
                    label = '{0}/{1}'.format(self.label, name)
                    depository = KineticsDepository(label=label)
                    logging.debug("Loading kinetics family depository from {0}".format(fpath))
                    depository.load(fpath, local_context, global_context)
                    self.depositories.append(depository)
                    
            return
                    
        if not depositoryLabels:
            # If depository labels is None or there are no depositories listed, then use the training
            # depository and add them to the RMG rate rules by default:
            depositoryLabels = ['training']
        if depositoryLabels:
            # If there are depository labels, load them in the order specified, but 
            # append the training reactions unless the user specifically declares it not
            # to be included with a '!training' flag
            if '!training' not in depositoryLabels:
                if 'training' not in depositoryLabels:
                    depositoryLabels.append('training')
            
        for name in depositoryLabels :
            if name == '!training':
                continue
            label = '{0}/{1}'.format(self.label, name)
            #f = name+'.py'
            fpath = os.path.join(path, name, 'reactions.py')
            if not os.path.exists(fpath):
                logging.warning("Requested depository {0} does not exist".format(fpath))
                continue
            depository = KineticsDepository(label=label)
            logging.debug("Loading kinetics family depository from {0}".format(fpath))
            depository.load(fpath, local_context, global_context)
            self.depositories.append(depository)
            
        
    def loadTemplate(self, reactants, products, ownReverse=False):
        """
        Load information about the reaction template.
        """
        self.forwardTemplate = Reaction(reactants=reactants, products=products)
        self.ownReverse = ownReverse

    def loadRecipe(self, actions):
        """
        Load information about the reaction recipe.
        """
        # Remaining lines are reaction recipe for forward reaction
        self.forwardRecipe = ReactionRecipe()
        for action in actions:
            action[0] = action[0].upper()
            assert action[0] in ['CHANGE_BOND','FORM_BOND','BREAK_BOND','GAIN_RADICAL','LOSE_RADICAL','GAIN_PAIR','LOSE_PAIR']
            self.forwardRecipe.addAction(action)

    def loadForbidden(self, label, group, shortDesc='', longDesc=''):
        """
        Load information about a forbidden structure.
        """
        if not self.forbidden:
            self.forbidden = ForbiddenStructures()
        self.forbidden.loadEntry(label=label, group=group, shortDesc=shortDesc, longDesc=longDesc)

    def saveEntry(self, f, entry):
        """
        Write the given `entry` in the thermo database to the file object `f`.
        """
        return saveEntry(f, entry)
    
    def saveTrainingReactions(self, reactions, reference=None, referenceType='', shortDesc='', rank=3):
        """
        This function takes a list of reactions appends it to the training reactions file.  It ignores the existence of
        duplicate reactions.  
        
        The rank for each new reaction's kinetics is set to a default value of 3 unless the user specifies differently 
        for those reactions.
        
        For each entry, the long description is imported from the kinetics comment. 
        """ 
        from rmgpy import settings

        training_path = os.path.join(settings['database.directory'], 'kinetics', 'families', \
            self.label, 'training')

        directory_file = os.path.join(training_path, 'dictionary.txt')

        # Load the old set of the species of the training reactions
        speciesDict = Database().getSpecies(directory_file)

        # add new unique species with labeledAtoms into speciesDict
        for rxn in reactions:
            for spec in (rxn.reactants + rxn.products):
                for ex_spec_label in speciesDict:
                    ex_spec = speciesDict[ex_spec_label]
                    if ex_spec.molecule[0].getFormula() != spec.molecule[0].getFormula():
                        continue
                    else:
                        spec_labeledAtoms = spec.molecule[0].getLabeledAtoms()
                        ex_spec_labeledAtoms = ex_spec.molecule[0].getLabeledAtoms()
                        initialMap = {}
                        try:
                            for atomLabel in spec_labeledAtoms:
                                initialMap[spec_labeledAtoms[atomLabel]] = ex_spec_labeledAtoms[atomLabel]
                        except KeyError:
                            # atom labels did not match, therefore not a match
                            continue
                        if spec.molecule[0].isIsomorphic(ex_spec.molecule[0],initialMap):
                            spec.label = ex_spec.label
                            break
                else:# no isomorphic existing species found
                    spec_formula = spec.molecule[0].getFormula()
                    if spec_formula not in speciesDict:
                        spec.label = spec_formula
                    else:
                        index = 2
                        while (spec_formula + '-{}'.format(index)) in speciesDict:
                            index += 1
                        spec.label = spec_formula + '-{}'.format(index)
                    speciesDict[spec.label] = spec

        training_file = open(os.path.join(settings['database.directory'], 'kinetics', 'families', \
            self.label, 'training', 'reactions.py'), 'a')
        training_file.write("\n\n")

        # get max reaction entry index from the existing training data
        try:
            depository = self.getTrainingDepository()
        except:
            logging.info('Could not find training depository in family {0}.'.format(self.label))
            logging.info('Starting a new one')
            depository = KineticsDepository()
            self.depositories.append(depository)
        
        trainingDatabase = depository
        indices = [entry.index for entry in trainingDatabase.entries.values()]
        if indices:
            maxIndex = max(indices)
        else:
            maxIndex = 0
        # save new reactions to reactions.py
        for i, reaction in enumerate(reactions):    
            longDesc = 'Taken from entry: {0}'.format(reaction.kinetics.comment)
            reaction.kinetics.comment = ''
            entry = Entry(
                index = maxIndex+i+1,
                label = str(reaction),
                item = reaction,
                data = reaction.kinetics,
                reference = reference,
                referenceType = referenceType,
                shortDesc = unicode(shortDesc),
                longDesc = unicode(longDesc),
                rank = rank,
                )
            
            self.saveEntry(training_file, entry)
        training_file.close()

        # save species to dictionary
        with open(directory_file, 'w') as f:
            for label in speciesDict.keys():
                f.write(speciesDict[label].molecule[0].toAdjacencyList(label=label, removeH=False))
                f.write('\n')
        f.close()

    def save(self, path):
        """
        Save the current database to the file at location `path` on disk. 
        """
        self.saveGroups(os.path.join(path, 'groups.py'))
        self.rules.save(os.path.join(path, 'rules.py'))
        for depository in self.depositories:
            self.saveDepository(depository, os.path.join(path, '{0}'.format(depository.label[len(self.label)+1:])))
    
    def saveDepository(self, depository, path):
        """
        Save the given kinetics family `depository` to the location `path` on
        disk.
        """
        depository.saveDictionary(os.path.join(path,'dictionary.txt'))
        depository.save(os.path.join(path,'reactions.py'))
        
    def saveGroups(self, path):
        """
        Save the current database to the file at location `path` on disk. 
        """
        entries = self.groups.getEntriesToSave()
                
        # Write the header
        f = codecs.open(path, 'w', 'utf-8')
        f.write('#!/usr/bin/env python\n')
        f.write('# encoding: utf-8\n\n')
        f.write('name = "{0}/groups"\n'.format(self.name))
        f.write('shortDesc = u"{0}"\n'.format(self.groups.shortDesc))
        f.write('longDesc = u"""\n')
        f.write(self.groups.longDesc)
        f.write('\n"""\n\n')

        # Write the template
        f.write('template(reactants=[{0}], products=[{1}], ownReverse={2})\n\n'.format(
            ', '.join(['"{0}"'.format(entry.label) for entry in self.forwardTemplate.reactants]),
            ', '.join(['"{0}"'.format(entry.label) for entry in self.forwardTemplate.products]),
            self.ownReverse))

        # Write reverse name
        if not self.ownReverse:
            f.write('reverse = "{0}"\n\n'.format(self.reverse))

        # Write the recipe
        f.write('recipe(actions=[\n')
        for action in self.forwardRecipe.actions:
            f.write('    {0!r},\n'.format(action))
        f.write('])\n\n')

        if self.boundaryAtoms:
            f.write('boundaryAtoms = ["{0}", "{1}"]'.format(self.boundaryAtoms[0], self.boundaryAtoms[1]))
            f.write('\n\n')

        # Save the entries
        for entry in entries:
            self.saveEntry(f, entry)

        # Write the tree
        if len(self.groups.top) > 0:
            f.write('tree(\n')
            f.write('"""\n')
            f.write(self.generateOldTree(self.groups.top, 1))
            f.write('"""\n')
            f.write(')\n\n')

        # Save forbidden structures, if present
        if self.forbidden is not None:
            entries = self.forbidden.entries.values()
            entries.sort(key=lambda x: x.label)
            for entry in entries:
                self.forbidden.saveEntry(f, entry, name='forbidden')
    
        f.close()

    def generateProductTemplate(self, reactants0):
        """
        Generate the product structures by applying the reaction template to
        the top-level nodes. For reactants defined by multiple structures, only
        the first is used here; it is assumed to be the most generic.
        """

        # First, generate a list of reactant structures that are actual
        # structures, rather than unions
        reactantStructures = []
        logging.log(1, "Generating template for products.")
        for reactant in reactants0:
            if isinstance(reactant, list):  reactants = [reactant[0]]
            else:                           reactants = [reactant]

            logging.log(1, "Reactants: {0}".format(reactants))
            for s in reactants:
                logging.log(1, "Reactant {0}".format(s))
                struct = s.item
                if isinstance(struct, LogicNode):
                    all_structures = struct.getPossibleStructures(self.groups.entries)
                    logging.log(1, 'Expanding logic node {0} to {1}'.format(s, all_structures))
                    reactantStructures.append(all_structures)
                    for p in all_structures:
                        logging.log(1, p.toAdjacencyList() )
                else:
                    reactantStructures.append([struct])
                    logging.log(1, struct.toAdjacencyList() )

        # Second, get all possible combinations of reactant structures
        reactantStructures = getAllCombinations(reactantStructures)
        
        # Third, generate all possible product structures by applying the
        # recipe to each combination of reactant structures
        # Note that bimolecular products are split by labeled atoms
        productStructures = []
        for reactantStructure in reactantStructures:
            productStructure = self.applyRecipe(reactantStructure, forward=True, unique=False)
            if productStructure:
                productStructures.append(productStructure)

        # Fourth, remove duplicates from the lists
        productStructureList = [[] for i in range(len(productStructures[0]))]
        for productStructure in productStructures:
            for i, struct in enumerate(productStructure):
                for s in productStructureList[i]:
                    try:
                        if s.isIdentical(struct): break
                    except KeyError:
                        logging.error(struct.toAdjacencyList())
                        logging.error(s.toAdjacencyList())
                        raise
                else:
                    productStructureList[i].append(struct)
                    
        logging.log(1, "Unique generated product structures:")
        logging.log(1, "\n".join([p[0].toAdjacencyList() for p in productStructures]))
        
        # Fifth, associate structures with product template
        productSet = []
        for index, products in enumerate(productStructureList):
            label = self.forwardTemplate.products[index]
            if len(products) == 1:
                entry = Entry(
                    label = label,
                    item = products[0],
                )
                self.groups.entries[entry.label] = entry
                productSet.append(entry)
            else:
                children = []
                counter = 0
                for product in products:
                    entry = Entry(
                        label = '{0}{1:d}'.format(label,counter+1),
                        item = product,
                    )                
                    children.append(entry)
                    self.groups.entries[entry.label] = entry
                    counter += 1
                
                # Enter the parent of the groups as a logicOr of all the products
                entry = Entry(
                    label = label,
                    item = LogicOr([child.label for child in children],invert=False),
                    children = children,
                )
                self.groups.entries[entry.label] = entry
                # Make this entry the parent of all its children
                for child in children:
                    child.parent = entry
                counter += 1
                productSet.append(entry)

        return productSet

    def hasRateRule(self, template):
        """
        Return ``True`` if a rate rule with the given `template` currently 
        exists, or ``False`` otherwise.
        """
        return self.rules.hasRule(template)

    def getRateRule(self, template):
        """
        Return the rate rule with the given `template`. Raises a 
        :class:`ValueError` if no corresponding entry exists.
        """
        entry = self.rules.getRule(template)
        if entry is None:
            raise ValueError('No entry for template {0}.'.format(template))
        return entry

    def addKineticsRulesFromTrainingSet(self, thermoDatabase=None):
        """
        For each reaction involving real reactants and products in the training
        set, add a rate rule for that reaction.
        """
        try:
            depository = self.getTrainingDepository()
        except:
            logging.info('Could not find training depository in family {0}.'.format(self.label))
            logging.info('Must be because you turned off the training depository.')
            return
        
        
        index = max([e.index for e in self.rules.getEntries()] or [0]) + 1
        
        entries = depository.entries.values()
        entries.sort(key=lambda x: x.index)
        reverse_entries = []
        for entry in entries:
            try:        
                template = self.getReactionTemplate(entry.item)
            except UndeterminableKineticsError:
                # Some entries might be stored in the reverse direction for
                # this family; save them so we can try this
                reverse_entries.append(entry)
                continue
            
            assert isinstance(entry.data, Arrhenius)
            data = deepcopy(entry.data)
            data.changeT0(1)
            
            new_entry = Entry(
                index = index,
                label = ';'.join([g.label for g in template]),
                item=Reaction(reactants=[g.item for g in template],
                                                   products=[]),
                data = data.toArrheniusEP(),
                rank = entry.rank,
                reference=entry.reference,
                shortDesc="Rate rule generated from training reaction {0}. ".format(entry.index) + entry.shortDesc,
                longDesc="Rate rule generated from training reaction {0}. ".format(entry.index) + entry.longDesc,
            )
            new_entry.data.comment = "From training reaction {1} for rate rule {0}".format(';'.join([g.label for g in template]), entry.index)

            new_entry.data.A.value_si /= entry.item.degeneracy
            try:
                self.rules.entries[new_entry.label].append(new_entry)
            except KeyError:
                self.rules.entries[new_entry.label] = [new_entry]
            index += 1
        
        # Process the entries that are stored in the reverse direction of the
        # family definition
        for entry in reverse_entries:
            
            assert isinstance(entry.data, Arrhenius)
            data = deepcopy(entry.data)
            data.changeT0(1)
            # Estimate the thermo for the reactants and products
            # trainingSet=True used later to does not allow species to match a liquid phase library and get corrected thermo which will affect reverse rate calculation
            item = Reaction(reactants=[Species(molecule=[m.molecule[0].copy(deep=True)], label=m.label) for m in entry.item.reactants],
                             products=[Species(molecule=[m.molecule[0].copy(deep=True)], label=m.label) for m in entry.item.products])
            for reactant in item.reactants:
                reactant.generate_resonance_structures()
                reactant.thermo = thermoDatabase.getThermoData(reactant, trainingSet=True) 
            for product in item.products:
                product.generate_resonance_structures()
                product.thermo = thermoDatabase.getThermoData(product,trainingSet=True)
            # Now that we have the thermo, we can get the reverse k(T)
            item.kinetics = data
            data = item.generateReverseRateCoefficient()
            
            item = TemplateReaction(reactants=[m.molecule[0].copy(deep=True) for m in entry.item.products], 
                                               products=[m.molecule[0].copy(deep=True) for m in entry.item.reactants])
            template = self.getReactionTemplate(item)

            item.template = self.getReactionTemplateLabels(item)
            new_degeneracy = self.calculateDegeneracy(item)

            new_entry = Entry(
                index = index,
                label = ';'.join([g.label for g in template]),
                item=Reaction(reactants=[g.item for g in template],
                                                   products=[]),
                data = data.toArrheniusEP(),
                rank = entry.rank,
                reference=entry.reference,
                shortDesc="Rate rule generated from training reaction {0}. ".format(entry.index) + entry.shortDesc,
                longDesc="Rate rule generated from training reaction {0}. ".format(entry.index) + entry.longDesc,
            )
            new_entry.data.comment = "From training reaction {1} for rate rule {0}".format(';'.join([g.label for g in template]), entry.index)

            new_entry.data.A.value_si /= new_degeneracy
            try:
                self.rules.entries[new_entry.label].append(new_entry)
            except KeyError:
                self.rules.entries[new_entry.label] = [new_entry]
            index += 1
    
    def getRootTemplate(self):
        """
        Return the root template for the reaction family. Most of the time this
        is the top-level nodes of the tree (as stored in the 
        :class:`KineticsGroups` object), but there are a few exceptions (e.g.
        R_Recombination).
        """
        if len(self.forwardTemplate.reactants) > len(self.groups.top):
            return self.forwardTemplate.reactants
        else:
            return self.groups.top
    
    def fillKineticsRulesByAveragingUp(self, verbose=False):
        """
        Fill in gaps in the kinetics rate rules by averaging child nodes
        recursively starting from the top level root template.
        """
        
        self.rules.fillRulesByAveragingUp(self.getRootTemplate(), {}, verbose)
        
        

    def applyRecipe(self, reactantStructures, forward=True, unique=True):
        """
        Apply the recipe for this reaction family to the list of
        :class:`Molecule` objects `reactantStructures`. The atoms
        of the reactant structures must already be tagged with the appropriate
        labels. Returns a list of structures corresponding to the products
        after checking that the correct number of products was produced.
        """

        # There is some hardcoding of reaction families in this function, so
        # we need the label of the reaction family for this
        label = self.label.lower()

        # Merge reactant structures into single structure
        # Also copy structures so we don't modify the originals
        # Since the tagging has already occurred, both the reactants and the
        # products will have tags
        if isinstance(reactantStructures[0], Group):
            reactantStructure = Group()
        else:
            reactantStructure = Molecule()
        for s in reactantStructures:
            reactantStructure = reactantStructure.merge(s.copy(deep=True))

        # Hardcoding of reaction family for radical recombination (colligation)
        # because the two reactants are identical, they have the same tags
        # In this case, we must change the labels from '*' and '*' to '*1' and
        # '*2'
        if label == 'r_recombination' and forward:
            identicalCenterCounter = 0
            for atom in reactantStructure.atoms:
                if atom.label == '*':
                    identicalCenterCounter += 1
                    atom.label = '*' + str(identicalCenterCounter)
            if identicalCenterCounter != 2:
                raise KineticsError('Unable to change labels from "*" to "*1" and "*2" for reaction family {0}.'.format(label))

        # Generate the product structure by applying the recipe
        if forward:
            self.forwardRecipe.applyForward(reactantStructure, unique)
        else:
            self.reverseRecipe.applyForward(reactantStructure, unique)
        if not reactantStructure.props['validAromatic']:
            if isinstance(reactantStructure, Molecule):
                # For molecules, kekulize the product to redistribute bonds appropriately
                reactantStructure.kekulize()
            else:
                # For groups, we ignore the product template for a purely aromatic group
                # If there is an analagous aliphatic group in the family, then the product template will be identical
                # There should NOT be any families that consist solely of aromatic reactant templates
                return []
        productStructure = reactantStructure

        # Hardcoding of reaction family for reverse of radical recombination
        # (Unimolecular homolysis)
        # Because the two products are identical, they should the same tags
        # In this case, we must change the labels from '*1' and '*2' to '*' and
        # '*'
        if label == 'r_recombination' and not forward:
            for atom in productStructure.atoms:
                if atom.label == '*1' or atom.label == '*2': atom.label = '*'

        # If reaction family is its own reverse, relabel atoms
        # This allows comparison of the product species to forbidden
        #  structures which are labeled as reactants.
        # Unfortunately, this means that reaction family info is
        #  hardcoded, so this must be updated if the database changes.
        if not self.reverseTemplate:
            # Get atom labels for products
            atomLabels = {}
            for atom in productStructure.atoms:
                if atom.label != '':
                    atomLabels[atom.label] = atom

            label = self.label.lower()
            if label == 'h_abstraction':
                # '*2' is the H that migrates
                # it moves from '*1' to '*3'
                atomLabels['*1'].label = '*3'
                atomLabels['*3'].label = '*1'

            elif label == 'intra_h_migration':
                # '*3' is the H that migrates
                # swap the two ends between which the H moves
                atomLabels['*1'].label = '*2'
                atomLabels['*2'].label = '*1'
                # reverse all the atoms in the chain between *1 and *2
                highest = len(atomLabels)
                if highest > 4:
                    # swap *4 with *5
                    atomLabels['*4'].label = '*5'
                    atomLabels['*5'].label = '*4'
                if highest > 6:
                    # swap *6 with the highest, etc.
                    for i in range(6, highest+1):
                        atomLabels['*{0:d}'.format(i)].label = '*{0:d}'.format(6+highest-i)
                        
            elif label == 'intra_ene_reaction':
                # Labels for nodes are swapped
                atomLabels['*1'].label = '*2'
                atomLabels['*2'].label = '*1'
                atomLabels['*3'].label = '*5'
                atomLabels['*5'].label = '*3'

            elif label == '6_membered_central_c-c_shift':
                # Labels for nodes are swapped
                atomLabels['*1'].label = '*3'
                atomLabels['*3'].label = '*1'
                atomLabels['*4'].label = '*6'
                atomLabels['*6'].label = '*4'

            elif label == '1,2_shiftc':
                # Labels for nodes are swapped
                atomLabels['*2'].label = '*3'
                atomLabels['*3'].label = '*2'

            elif label == 'intra_r_add_exo_scission':
                # Labels for nodes are swapped
                atomLabels['*1'].label = '*3'
                atomLabels['*3'].label = '*1'

            elif label == 'intra_substitutions_isomerization':
                # Swap *2 and *3
                atomLabels['*2'].label = '*3'
                atomLabels['*3'].label = '*2'

        if not forward: template = self.reverseTemplate
        else:           template = self.forwardTemplate

        # Split product structure into multiple species if necessary
        productStructures = productStructure.split()

        # Make sure we've made the expected number of products
        if len(template.products) != len(productStructures):
            # We have a different number of products than expected by the template.
            # By definition this means that the template is not a match, so
            # we return None to indicate that we could not generate the product
            # structures
            # We need to think this way in order to distinguish between
            # intermolecular and intramolecular versions of reaction families,
            # which will have very different kinetics
            # Unfortunately this may also squash actual errors with malformed
            # reaction templates
            return None

        # If there are two product structures, place the one containing '*1' first
        if len(productStructures) == 2:
            if not productStructures[0].containsLabeledAtom('*1') and \
                productStructures[1].containsLabeledAtom('*1'):
                productStructures.reverse()

        # If product structures are Molecule objects, update their atom types
        for struct in productStructures:
            if isinstance(struct, Molecule):
                struct.update()

        # Return the product structures
        return productStructures

    def __generateProductStructures(self, reactantStructures, maps, forward):
        """
        For a given set of `reactantStructures` and a given set of `maps`,
        generate and return the corresponding product structures. The
        `reactantStructures` parameter should be given in the order the
        reactants are stored in the reaction family template. The `maps`
        parameter is a list of mappings of the top-level tree node of each
        *template* reactant to the corresponding *structure*. This function
        returns a list of the product structures.
        """
        
        productStructures = None

        # Clear any previous atom labeling from all reactant structures
        for struct in reactantStructures: struct.clearLabeledAtoms()

        # Tag atoms with labels
        for m in maps:
            for reactantAtom, templateAtom in m.iteritems():
                reactantAtom.label = templateAtom.label

        # Check that reactant structures are allowed in this family
        # If not, then stop
        for struct in reactantStructures:
            if self.isMoleculeForbidden(struct):
                raise ForbiddenStructureException()

        # Generate the product structures by applying the forward reaction recipe
        try:
            productStructures = self.applyRecipe(reactantStructures, forward=forward)
            if not productStructures: return None
        except (InvalidActionError, KekulizationError):
#            logging.error('Unable to apply reaction recipe!')
#            logging.error('Reaction family is {0} in {1} direction'.format(self.label, 'forward' if forward else 'reverse'))
#            logging.error('Reactant structures are:')
#            for struct in reactantStructures:
#                logging.error(struct.toAdjacencyList())
            # If unable to apply the reaction recipe, then return no product structures
            return None
        except ActionError:
            logging.error(
                'Could not generate product structures for reaction family {0} in {1} direction'.format(
                    self.label, 'forward' if forward else 'reverse'))
            logging.info('Reactant structures:')
            for struct in reactantStructures:
                logging.info('{0}\n{1}\n'.format(struct, struct.toAdjacencyList()))
            raise

        # If there are two product structures, place the one containing '*1' first
        if len(productStructures) == 2:
            if not productStructures[0].containsLabeledAtom('*1') and \
                productStructures[1].containsLabeledAtom('*1'):
                productStructures.reverse()

        # Apply the generated species constraints (if given)
        for struct in productStructures:
            if self.isMoleculeForbidden(struct):
                raise ForbiddenStructureException() 
            if failsSpeciesConstraints(struct):
                raise ForbiddenStructureException() 
                
        return productStructures

    def isMoleculeForbidden(self, molecule):
        """
        Return ``True`` if the molecule is forbidden in this family, or
        ``False`` otherwise. 
        """
        from rmgpy.data.rmg import getDB
        
        forbidden_structures = getDB('forbidden')

        # check family-specific forbidden structures 
        if self.forbidden is not None and self.forbidden.isMoleculeForbidden(molecule):
            return True

        # check RMG globally forbidden structures
        if forbidden_structures.isMoleculeForbidden(molecule):
            return True
        return False

    def __createReaction(self, reactants, products, isForward):
        """
        Create and return a new :class:`Reaction` object containing the
        provided `reactants` and `products` as lists of :class:`Molecule`
        objects.
        """

        # Make sure the products are in fact different than the reactants
        if len(reactants) == len(products) == 1:
            if reactants[0].isIsomorphic(products[0]):
                return None
        elif len(reactants) == len(products) == 2:
            if reactants[0].isIsomorphic(products[0]) and reactants[1].isIsomorphic(products[1]):
                return None
            elif reactants[0].isIsomorphic(products[1]) and reactants[1].isIsomorphic(products[0]):
                return None

        # Create and return template reaction object
        reaction = TemplateReaction(
            reactants = reactants if isForward else products,
            products = products if isForward else reactants,
            degeneracy = 1,
            reversible = True,
            family = self.label,
            isForward = isForward,
        )
        
        # Store the labeled atoms so we can recover them later
        # (e.g. for generating reaction pairs and templates)
        labeledAtoms = []
        for reactant in reaction.reactants:
            for label, atom in reactant.getLabeledAtoms().items():
                labeledAtoms.append((label, atom))
        reaction.labeledAtoms = labeledAtoms
        
        return reaction

    def __matchReactantToTemplate(self, reactant, templateReactant):
        """
        Return a complete list of the mappings if the provided reactant 
        matches the provided template reactant, or an empty list if not.
        """

        if isinstance(templateReactant, list): templateReactant = templateReactant[0]
        struct = templateReactant.item
        
        if isinstance(struct, LogicNode):
            mappings = []
            for child_structure in struct.getPossibleStructures(self.groups.entries):
                mappings.extend(reactant.findSubgraphIsomorphisms(child_structure))
            return mappings
        elif isinstance(struct, Group):
            return reactant.findSubgraphIsomorphisms(struct)
        else:
            raise NotImplementedError("Not expecting template of type {}".format(type(struct)))

    def generateReactions(self, reactants, products=None, prod_resonance=True):
        """
        Generate all reactions between the provided list of one or two
        `reactants`, which should be either single :class:`Molecule` objects
        or lists of same. Does not estimate the kinetics of these reactions
        at this time. Returns a list of :class:`TemplateReaction` objects
        using :class:`Molecule` objects for both reactants and products
        The reactions are constructed such that the forward direction is
        consistent with the template of this reaction family.

        Args:
            reactants:      List of Molecules to react
            products:       List of Molecules or Species of desired product structures (optional)
            prod_resonance: Flag to generate resonance structures for product checking (optional)
                            Defaults to True, resonance structures are compared

        Returns:
            List of all reactions containing Molecule objects with the
                specified reactants and products within this family.
            Degenerate reactions are returned as separate reactions.
        """
        reactionList = []
        
        # Forward direction (the direction in which kinetics is defined)
        reactionList.extend(self.__generateReactions(reactants, products=products, forward=True, prod_resonance=prod_resonance))
        
        if not self.ownReverse:
            # Reverse direction (the direction in which kinetics is not defined)
            reactionList.extend(self.__generateReactions(reactants, products=products, forward=False, prod_resonance=prod_resonance))

        return reactionList

    def addReverseAttribute(self, rxn):
        """
        For rxn (with species' objects) from families with ownReverse, this method adds a `reverse`
        attribute that contains the reverse reaction information (like degeneracy)

        Returns `True` if successful and `False` if the reverse reaction is forbidden.
        Will raise a `KineticsError` if unsuccessful for other reasons.
        """
        if self.ownReverse:
            # Check if the reactants are the same
            sameReactants = False
            if len(rxn.products) == 2 and rxn.products[0].isIsomorphic(rxn.products[1]):
                sameReactants = True

            reactionList = self.__generateReactions([spc.molecule for spc in rxn.products],
                                                    products=rxn.reactants, forward=True)
            reactions = find_degenerate_reactions(reactionList, sameReactants, kinetics_family=self)
            if len(reactions) == 0:
                logging.error("Expecting one matching reverse reaction, not zero in reaction family {0} for forward reaction {1}.\n".format(self.label, str(rxn)))
                logging.error("There is likely a bug in the RMG-database kinetics reaction family involving a missing group, missing atomlabels, forbidden groups, etc.")
                for reactant in rxn.reactants:
                    logging.info("Reactant")
                    logging.info(reactant.toAdjacencyList())
                for product in rxn.products:
                    logging.info("Product")
                    logging.info(product.toAdjacencyList())
                logging.error("Debugging why no reaction was found...")
                logging.error("Checking whether the family's forbidden species have affected reaction generation...")
                # Set family's forbidden structures to empty for now to see if reaction gets generated...
                # Note that it is not necessary to check global forbidden structures, because this reaction would not have
                # been formed in the first place.
                tempObject = self.forbidden
                self.forbidden = ForbiddenStructures()  # Initialize with empty one
                try:
                    reactionList = self.__generateReactions([spc.molecule for spc in rxn.products],
                                                            products=rxn.reactants, forward=True)
                    reactions = find_degenerate_reactions(reactionList, sameReactants, kinetics_family=self)
                finally:
                    self.forbidden = tempObject
                if len(reactions) == 1 or (len(reactions) > 1 and all([reactions[0].isIsomorphic(other, checkTemplateRxnProducts=True) for other in reactions])):
                    logging.error("Error was fixed, the product is a forbidden structure when used as a reactant in the reverse direction.")
                    # This reaction should be forbidden in the forward direction as well
                    return False
                else:
                    logging.error("Still experiencing error: Expecting one matching reverse reaction, not {0} in reaction family {1} for forward reaction {2}.\n".format(len(reactions), self.label, str(rxn)))
                    raise KineticsError("Did not find reverse reaction in reaction family {0} for reaction {1}.".format(self.label, str(rxn)))
            elif len(reactions) > 1 and not all([reactions[0].isIsomorphic(other, checkTemplateRxnProducts=True) for other in reactions]):
                logging.error("Expecting one matching reverse reaction. Recieved {0} reactions with multiple non-isomorphic ones in reaction family {1} for forward reaction {2}.\n".format(len(reactions), self.label, str(rxn)))
                logging.info("Found the following reverse reactions")
                for rxn0 in reactions:
                    logging.info(str(rxn0))
                    for reactant in rxn0.reactants:
                        logging.info("Reactant")
                        logging.info(reactant.toAdjacencyList())
                    for product in rxn0.products:
                        logging.info("Product")
                        logging.info(product.toAdjacencyList())
                raise KineticsError("Found multiple reverse reactions in reaction family {0} for reaction {1}, likely due to inconsistent resonance structure generation".format(self.label, str(rxn)))
            else:
                rxn.reverse = reactions[0]
                return True

    def calculateDegeneracy(self, reaction):
        """
        For a `reaction`  with `Molecule` or `Species` objects given in the direction in which
        the kinetics are defined, compute the reaction-path degeneracy.

        This method by default adjusts for double counting of identical reactants. 
        This should only be adjusted once per reaction. To not adjust for 
        identical reactants (since you will be reducing them later in the algorithm), add
        `ignoreSameReactants= True` to this method.
        """
        reaction.degeneracy = 1

        # find combinations of resonance isomers
        specReactants = ensure_species(reaction.reactants, resonance=True, keepIsomorphic=True)
        molecule_combos = generate_molecule_combos(specReactants)

        reactions = []
        for combo in molecule_combos:
            reactions.extend(self.__generateReactions(combo, products=reaction.products, forward=True))

        # Check if the reactants are the same
        sameReactants = False
        if len(specReactants) == 2 and specReactants[0].isIsomorphic(specReactants[1]):
            sameReactants = True

        # remove degenerate reactions
        reactions = find_degenerate_reactions(reactions, sameReactants, kinetics_family=self)

        # remove reactions with different templates (only for TemplateReaction)
        if isinstance(reaction, TemplateReaction):
            index = 0
            while index < len(reactions):
                if reaction.template and \
                        frozenset(reactions[index].template) != frozenset(reaction.template):
                    # remove reaction with different template
                    del reactions[index]
                    continue
                index += 1
            
        # log issues
        if len(reactions) != 1:
            for reactant in reaction.reactants:
                logging.error("Reactant: {0!r}".format(reactant))
            for product in reaction.products:
                logging.error("Product: {0!r}".format(product))
            raise KineticsError(('Unable to calculate degeneracy for reaction {0} '
                                 'in reaction family {1}. Expected 1 reaction '
                                 'but generated {2}').format(reaction, self.label, len(reactions)))
        return reactions[0].degeneracy
        
    def __generateReactions(self, reactants, products=None, forward=True, prod_resonance=True):
        """
        Generate a list of all of the possible reactions of this family between
        the list of `reactants`. The number of reactants provided must match
        the number of reactants expected by the template, or this function
        will return an empty list. Each item in the list of reactants should
        be a list of :class:`Molecule` objects, each representing a resonance
        isomer of the species of interest.
        
        This method returns all reactions, and degenerate reactions can then be
        found using `rmgpy.data.kinetics.common.find_degenerate_reactions`.

        Args:
            reactants:      List of Molecules to react
            products:       List of Molecules or Species of desired product structures (optional)
            forward:        Flag to indicate whether the forward or reverse template should be applied (optional)
                            Default is True, forward template is used
            prod_resonance: Flag to generate resonance structures for product checking (optional)
                            Default is True, resonance structures are compared

        Returns:
            List of all reactions containing Molecule objects with the
                specified reactants and products within this family.
            Degenerate reactions are returned as separate reactions.
        """

        rxnList = []; speciesList = []

        # Wrap each reactant in a list if not already done (this is done to 
        # allow for passing multiple resonance structures for each molecule)
        # This also makes a copy of the reactants list so we don't modify the
        # original
        reactants = [reactant if isinstance(reactant, list) else [reactant] for reactant in reactants]

                    
        if forward:
            template = self.forwardTemplate
        elif self.reverseTemplate is None:
            return []
        else:
            template = self.reverseTemplate

        # Unimolecular reactants: A --> products
        if len(reactants) == 1 and len(template.reactants) == 1:

            # Iterate over all resonance isomers of the reactant
            for molecule in reactants[0]:

                mappings = self.__matchReactantToTemplate(molecule, template.reactants[0])
                for map in mappings:
                    reactantStructures = [molecule]
                    try:
                        productStructures = self.__generateProductStructures(reactantStructures, [map], forward)
                    except ForbiddenStructureException:
                        pass
                    else:
                        if productStructures is not None:
                            rxn = self.__createReaction(reactantStructures, productStructures, forward)
                            if rxn: rxnList.append(rxn)

        # Bimolecular reactants: A + B --> products
        elif len(reactants) == 2 and len(template.reactants) == 2:

            moleculesA = reactants[0]
            moleculesB = reactants[1]

            # Iterate over all resonance isomers of the reactant
            for moleculeA in moleculesA:
                for moleculeB in moleculesB:

                    # Reactants stored as A + B
                    mappingsA = self.__matchReactantToTemplate(moleculeA, template.reactants[0])
                    mappingsB = self.__matchReactantToTemplate(moleculeB, template.reactants[1])

                    # Iterate over each pair of matches (A, B)
                    for mapA in mappingsA:
                        for mapB in mappingsB:
                            reactantStructures = [moleculeA, moleculeB]
                            try:
                                productStructures = self.__generateProductStructures(reactantStructures, [mapA, mapB], forward)
                            except ForbiddenStructureException:
                                pass
                            else:
                                if productStructures is not None:
                                    rxn = self.__createReaction(reactantStructures, productStructures, forward)
                                    if rxn: rxnList.append(rxn)

                    # Only check for swapped reactants if they are different
                    if reactants[0] is not reactants[1]:

                        # Reactants stored as B + A
                        mappingsA = self.__matchReactantToTemplate(moleculeA, template.reactants[1])
                        mappingsB = self.__matchReactantToTemplate(moleculeB, template.reactants[0])

                        # Iterate over each pair of matches (A, B)
                        for mapA in mappingsA:
                            for mapB in mappingsB:
                                reactantStructures = [moleculeA, moleculeB]
                                try:
                                    productStructures = self.__generateProductStructures(reactantStructures, [mapA, mapB], forward)
                                except ForbiddenStructureException:
                                    pass
                                else:
                                    if productStructures is not None:
                                        rxn = self.__createReaction(reactantStructures, productStructures, forward)
                                        if rxn: rxnList.append(rxn)
        # If products is given, remove reactions from the reaction list that
        # don't generate the given products
        if products is not None:
            products = ensure_species(products, resonance=prod_resonance)

            rxnList0 = rxnList[:]
            rxnList = []
            for reaction in rxnList0:
            
                products0 = reaction.products[:] if forward else reaction.reactants[:]

                # For aromatics, generate aromatic resonance structures to accurately identify isomorphic species
                if prod_resonance:
                    for i, product in enumerate(products0):
                        if product.isCyclic:
                            aromaticStructs = generate_aromatic_resonance_structures(product)
                            if aromaticStructs:
                                products0[i] = aromaticStructs[0]

                # Skip reactions that don't match the given products
                match = False

                if len(products) == len(products0) == 1:
                    if products[0].isIsomorphic(products0[0]):
                        match = True
                elif len(products) == len(products0) == 2:
<<<<<<< HEAD
                    for productA in products[0]:
                        for productB in products[1]:
                            if products0[0].isIsomorphic(productA) and products0[1].isIsomorphic(productB):
                                match = True
                                break
                            elif products0[0].isIsomorphic(productB) and products0[1].isIsomorphic(productA):
                                match = True
                                break
=======
                    if products[0].isIsomorphic(products0[0]) and products[1].isIsomorphic(products0[1]):
                        match = True
                    elif products[0].isIsomorphic(products0[1]) and products[1].isIsomorphic(products0[0]):
                        match = True
>>>>>>> 91b677bd
                elif len(products) == len(products0):
                    raise NotImplementedError("Can't yet filter reactions with {} products".format(len(products)))
                    
                if match: 
                    rxnList.append(reaction)
<<<<<<< HEAD
            
        # The reaction list may contain duplicates of the same reaction
        # These duplicates should be combined (by increasing the degeneracy of
        # one of the copies and removing the others)
        index0 = 0
        while index0 < len(rxnList):
            reaction0 = rxnList[index0]
            
            products0 = reaction0.products if forward else reaction0.reactants
            products0 = [product.generateResonanceIsomers() for product in products0]
            
            # Remove duplicates from the reaction list
            index = index0 + 1
            while index < len(rxnList):
                reaction = rxnList[index]
            
                products = reaction.products if forward else reaction.reactants
                
                # We know the reactants are the same, so we only need to compare the products
                match = False
                if len(products) == len(products0) == 1:
                    for product in products0[0]: # for each resonance isomer of the only product0
                        if products[0].isIsomorphic(product):
                            match = True
                            break
                elif len(products) == len(products0) == 2:
                    for productA in products0[0]:
                        for productB in products0[1]:
                            if products[0].isIsomorphic(productA) and products[1].isIsomorphic(productB):
                                match = True
                                break
                            elif products[0].isIsomorphic(productB) and products[1].isIsomorphic(productA):
                                match = True
                                break
                elif len(products) == len(products0) == 3:
                    for productA, productB, productC in itertools.product(products0[0], products0[1], products0[2]):
                    # This is equivalent to three nested for loops,
                    # but allows us to break out of them all at once
                    # with a single break statement.
                        if (    products[0].isIsomorphic(productA) and
                                products[1].isIsomorphic(productB) and
                                products[2].isIsomorphic(productC) ):
                            match = True
                            break
                        elif (  products[0].isIsomorphic(productA) and
                                products[1].isIsomorphic(productC) and
                                products[2].isIsomorphic(productB) ):
                            match = True
                            break
                        elif (  products[0].isIsomorphic(productB) and
                                products[1].isIsomorphic(productA) and
                                products[2].isIsomorphic(productC) ):
                            match = True
                            break
                        elif (  products[0].isIsomorphic(productC) and
                                products[1].isIsomorphic(productA) and
                                products[2].isIsomorphic(productB) ):
                            match = True
                            break
                        elif (  products[0].isIsomorphic(productB) and
                                products[1].isIsomorphic(productC) and
                                products[2].isIsomorphic(productA) ):
                            match = True
                            break
                        elif (  products[0].isIsomorphic(productC) and
                                products[1].isIsomorphic(productB) and
                                products[2].isIsomorphic(productA) ):
                            match = True
                            break
                elif len(products) == len(products0):
                    raise NotImplementedError(
                        "Can't yet check degeneracy of reactions with {0} products".format(len(products))
                        )
                # If we found a match, remove it from the list
                # Also increment the reaction path degeneracy of the remaining reaction
                if match:
                    rxnList.remove(reaction)
                    reaction0.degeneracy += 1
                else:
                    index += 1
            
            index0 += 1
        
        # For R_Recombination reactions, the degeneracy is twice what it should
        # be, so divide those by two
        # This is hardcoding of reaction families!
        # For reactions of the form A + A -> products, the degeneracy is twice
        # what it should be, so divide those by two
        if sameReactants or self.label.lower().startswith('r_recombination'):
            for rxn in rxnList:
                assert(rxn.degeneracy % 2 == 0)
                rxn.degeneracy /= 2
                
=======

>>>>>>> 91b677bd
        # Determine the reactant-product pairs to use for flux analysis
        # Also store the reaction template (useful so we can easily get the kinetics later)
        for reaction in rxnList:
            
            # Restore the labeled atoms long enough to generate some metadata
            for reactant in reaction.reactants:
                reactant.clearLabeledAtoms()
            for label, atom in reaction.labeledAtoms:
                atom.label = label
            
            # Generate metadata about the reaction that we will need later
            reaction.pairs = self.getReactionPairs(reaction)
            reaction.template = self.getReactionTemplateLabels(reaction)

            # Unlabel the atoms
            for label, atom in reaction.labeledAtoms:
                atom.label = ''
            
            # We're done with the labeled atoms, so delete the attribute
            del reaction.labeledAtoms
            
        # This reaction list has only checked for duplicates within itself, not
        # with the global list of reactions
        return rxnList

    def getReactionPairs(self, reaction):
        """
        For a given `reaction` with properly-labeled :class:`Molecule` objects
        as the reactants, return the reactant-product pairs to use when
        performing flux analysis.
        """
        pairs = []; error = False
        if len(reaction.reactants) == 1 or len(reaction.products) == 1:
            # When there is only one reactant (or one product), it is paired 
            # with each of the products (reactants)
            for reactant in reaction.reactants:
                for product in reaction.products:
                    pairs.append([reactant,product])
        elif self.label.lower() in ('h_abstraction', 'fake_o_abstraction'):
            # Hardcoding for hydrogen abstraction: pair the reactant containing
            # *1 with the product containing *3 and vice versa
            assert len(reaction.reactants) == len(reaction.products) == 2
            if reaction.reactants[0].containsLabeledAtom('*1'):
                if reaction.products[0].containsLabeledAtom('*3'):
                    pairs.append([reaction.reactants[0],reaction.products[0]])
                    pairs.append([reaction.reactants[1],reaction.products[1]])
                elif reaction.products[1].containsLabeledAtom('*3'):
                    pairs.append([reaction.reactants[0],reaction.products[1]])
                    pairs.append([reaction.reactants[1],reaction.products[0]])
                else:
                    error = True
            elif reaction.reactants[1].containsLabeledAtom('*1'):
                if reaction.products[1].containsLabeledAtom('*3'):
                    pairs.append([reaction.reactants[0],reaction.products[0]])
                    pairs.append([reaction.reactants[1],reaction.products[1]])
                elif reaction.products[0].containsLabeledAtom('*3'):
                    pairs.append([reaction.reactants[0],reaction.products[1]])
                    pairs.append([reaction.reactants[1],reaction.products[0]])
                else:
                    error = True
        elif self.label.lower() in ['disproportionation', 'co_disproportionation']:
            # Hardcoding for disproportionation and co_disproportionation: pair
            # the reactant containing *1 with the product containing *1
            assert len(reaction.reactants) == len(reaction.products) == 2
            if reaction.reactants[0].containsLabeledAtom('*1'):
                if reaction.products[0].containsLabeledAtom('*1'):
                    pairs.append([reaction.reactants[0],reaction.products[0]])
                    pairs.append([reaction.reactants[1],reaction.products[1]])
                elif reaction.products[1].containsLabeledAtom('*1'):
                    pairs.append([reaction.reactants[0],reaction.products[1]])
                    pairs.append([reaction.reactants[1],reaction.products[0]])
                else:
                    error = True
            elif reaction.reactants[1].containsLabeledAtom('*1'):
                if reaction.products[1].containsLabeledAtom('*1'):
                    pairs.append([reaction.reactants[0],reaction.products[0]])
                    pairs.append([reaction.reactants[1],reaction.products[1]])
                elif reaction.products[0].containsLabeledAtom('*1'):
                    pairs.append([reaction.reactants[0],reaction.products[1]])
                    pairs.append([reaction.reactants[1],reaction.products[0]])
                else:
                    error = True
        elif self.label.lower() in ['substitution_o', 'substitutions']:
            # Hardcoding for Substitution_O: pair the reactant containing
            # *2 with the product containing *3 and vice versa
            assert len(reaction.reactants) == len(reaction.products) == 2
            if reaction.reactants[0].containsLabeledAtom('*2'):
                if reaction.products[0].containsLabeledAtom('*3'):
                    pairs.append([reaction.reactants[0],reaction.products[0]])
                    pairs.append([reaction.reactants[1],reaction.products[1]])
                elif reaction.products[1].containsLabeledAtom('*3'):
                    pairs.append([reaction.reactants[0],reaction.products[1]])
                    pairs.append([reaction.reactants[1],reaction.products[0]])
                else:
                    error = True
            elif reaction.reactants[1].containsLabeledAtom('*2'):
                if reaction.products[1].containsLabeledAtom('*3'):
                    pairs.append([reaction.reactants[0],reaction.products[0]])
                    pairs.append([reaction.reactants[1],reaction.products[1]])
                elif reaction.products[0].containsLabeledAtom('*3'):
                    pairs.append([reaction.reactants[0],reaction.products[1]])
                    pairs.append([reaction.reactants[1],reaction.products[0]])
                else:
                    error = True
        elif self.label.lower() in ('fake_o2_elimination'):
            # Shouldn't matter, this reaction family shouldn't be used for actual mechanism generation.
            return pairs
        else:
            error = True
            
        if error:
            raise ReactionPairsError('Unable to determine reaction pairs for {0!s} reaction {1!s}.'.format(self.label, reaction))
        else:
            return pairs
        
    def getReactionTemplate(self, reaction):
        """
        For a given `reaction` with properly-labeled :class:`Molecule` objects
        as the reactants, determine the most specific nodes in the tree that
        describe the reaction.
        """
        return self.groups.getReactionTemplate(reaction)

    def getKineticsForTemplate(self, template, degeneracy=1, method='rate rules'):
        """
        Return an estimate of the kinetics for a reaction with the given
        `template` and reaction-path `degeneracy`. There are two possible methods
        to use: 'group additivity' (new possible RMG-Py behavior) and 'rate rules' (old
        RMG-Java behavior, and default RMG-Py behavior).
        
        Returns a tuple (kinetics, entry):
        If it's estimated via 'rate rules' and an exact match is found in the tree,
        then the entry is returned as the second element of the tuple.
        But if an average is used, or the 'group additivity' method, then the tuple
        returned is (kinetics, None).
        """
        if method.lower() == 'group additivity':
            return self.estimateKineticsUsingGroupAdditivity(template, degeneracy), None
        elif method.lower() == 'rate rules':
            return self.estimateKineticsUsingRateRules(template, degeneracy)  # This returns kinetics and entry data
        else:
            raise ValueError('Invalid value "{0}" for method parameter; should be "group additivity" or "rate rules".'.format(method))
        
    def getKineticsFromDepository(self, depository, reaction, template, degeneracy):
        """
        Search the given `depository` in this kinetics family for kinetics
        for the given `reaction`. Returns a list of all of the matching 
        kinetics, the corresponding entries, and ``True`` if the kinetics
        match the forward direction or ``False`` if they match the reverse
        direction.
        """
        kineticsList = []
        entries = depository.entries.values()
        for entry in entries:
            if entry.item.isIsomorphic(reaction):
                kineticsList.append([deepcopy(entry.data), entry, entry.item.isIsomorphic(reaction, eitherDirection=False)])
        for kinetics, entry, isForward in kineticsList:
            if kinetics is not None:
                kinetics.comment += "Matched reaction {0} {1} in {2}".format(entry.index, entry.label, depository.label)
        return kineticsList
    
    def __selectBestKinetics(self, kineticsList):
        """
        For a given set of kinetics `kineticsList`, return the kinetics deemed
        to be the "best". This is determined to be the one with the lowest
        non-zero rank that occurs first (has the lowest index).
        """
        if any([x[1].rank == 0 for x in kineticsList]) and not all([x[1].rank == 0 for x in kineticsList]):
            kineticsList = [x for x in kineticsList if x[1].rank != 0]
        kineticsList.sort(key=lambda x: (x[1].rank, x[1].index))
        return kineticsList[0]
        
    def getKinetics(self, reaction, templateLabels, degeneracy=1, estimator='', returnAllKinetics=True):
        """
        Return the kinetics for the given `reaction` by searching the various
        depositories as well as generating a result using the user-specified `estimator`
        of either 'group additivity' or 'rate rules'.  Unlike
        the regular :meth:`getKinetics()` method, this returns a list of
        results, with each result comprising of

        1. the kinetics
        2. the source - this will be `None` if from a template estimate
        3. the entry  - this will be `None` if from a template estimate
        4. isForward a boolean denoting whether the matched entry is in the same
        direction as the inputted reaction. This will always be True if using
        rates rules or group additivity. This can be `True` or `False` if using
        a depository

        If returnAllKinetics==False, only the first (best?) matching kinetics is returned.
        """
        kineticsList = []
        
        depositories = self.depositories[:]

        template = self.retrieveTemplate(templateLabels)
        
        # Check the various depositories for kinetics
        for depository in depositories:
            kineticsList0 = self.getKineticsFromDepository(depository, reaction, template, degeneracy)
            if len(kineticsList0) > 0 and not returnAllKinetics:
                kinetics, entry, isForward = self.__selectBestKinetics(kineticsList0)
                return kinetics, depository, entry, isForward
            else:
                for kinetics, entry, isForward in kineticsList0:
                    kineticsList.append([kinetics, depository, entry, isForward])
        
        # If estimator type of rate rules or group additivity is given, retrieve the kinetics. 
        if estimator:
            try:
                kinetics, entry = self.getKineticsForTemplate(template, degeneracy, method=estimator)
            except Exception:
                logging.error("Error getting kinetics for reaction {0!s}.\n{0!r}".format(reaction))
                raise

            if kinetics:
                if not returnAllKinetics:
                    return kinetics, estimator, entry, True
                kineticsList.append([kinetics, estimator, entry, True])
        # If no estimation method was given, prioritize rate rule estimation. 
        # If returning all kinetics, add estimations from both rate rules and group additivity.
        else:
            try:
                kinetics, entry = self.getKineticsForTemplate(template, degeneracy, method='rate rules')
                if not returnAllKinetics:
                    return kinetics, 'rate rules', entry, True
                kineticsList.append([kinetics, 'rate rules', entry, True])
            except KineticsError:
                # If kinetics were undeterminable for rate rules estimation, do nothing.
                pass
            
            try:
                kinetics2, entry2 = self.getKineticsForTemplate(template, degeneracy, method='group additivity')
                if not returnAllKinetics:
                    return kinetics, 'group additivity', entry2, True
                kineticsList.append([kinetics2, 'group additivity', entry2, True])
            except KineticsError:                
                # If kinetics were undeterminable for group additivity estimation, do nothing.
                pass
        
        if not returnAllKinetics:
            raise UndeterminableKineticsError(reaction)
        
        return kineticsList
    
    def estimateKineticsUsingGroupAdditivity(self, template, degeneracy=1):
        """
        Determine the appropriate kinetics for a reaction with the given
        `template` using group additivity.
        
        Returns just the kinetics, or None.
        """
        # Start with the generic kinetics of the top-level nodes
        kinetics = None
        root = self.getRootTemplate()
        kinetics = self.getKineticsForTemplate(root)
        
        if kinetics is None:
            #raise UndeterminableKineticsError('Cannot determine group additivity kinetics estimate for template "{0}".'.format(','.join([e.label for e in template])))
            return None
        else:
            kinetics = kinetics[0]
            
        # Now add in more specific corrections if possible
        return self.groups.estimateKineticsUsingGroupAdditivity(template, kinetics, degeneracy)        
        
    def estimateKineticsUsingRateRules(self, template, degeneracy=1):
        """
        Determine the appropriate kinetics for a reaction with the given
        `template` using rate rules.
        
        Returns a tuple (kinetics, entry) where `entry` is the database
        entry used to determine the kinetics only if it is an exact match,
        and is None if some averaging or use of a parent node took place.
        """    
        kinetics, entry  = self.rules.estimateKinetics(template, degeneracy)
                
        return kinetics, entry


    def getReactionTemplateLabels(self, reaction):
        """
        Retrieve the template for the reaction and 
        return the corresponding labels for each of the 
        groups in the template.
        """
        template = self.getReactionTemplate(reaction)
        
        templateLabels = []
        for entry in template:
            templateLabels.append(entry.label)

        return templateLabels

    def retrieveTemplate(self, templateLabels):
        """
        Reconstruct the groups associated with the 
        labels of the reaction template and 
        return a list.
        """
        template = []
        for label in templateLabels:
            template.append(self.groups.entries[label])

        return template

    def getLabeledReactantsAndProducts(self, reactants, products):
        """
        Given `reactants`, a list of :class:`Molecule` objects, and products, a list of 
        :class:`Molecule` objects, return two new lists of :class:`Molecule` objects with 
        atoms labeled: one for reactants, one for products. Returned molecules are totally 
        new entities in memory so input molecules `reactants` and `products` won't be affected.
        If RMG cannot find appropriate labels, (None, None) will be returned.
        """
        template = self.forwardTemplate
        reactants0 = [reactant.copy(deep=True) for reactant in reactants]
        if len(reactants0) == 1:
            molecule = reactants0[0]
            mappings = self.__matchReactantToTemplate(molecule, template.reactants[0])
            for map in mappings:
                reactantStructures = [molecule]
                try:
                    productStructures = self.__generateProductStructures(reactantStructures, [map], forward=True)
                except ForbiddenStructureException:
                    pass
                else:
                    if productStructures is not None:
                        if len(products) == 1 and len(productStructures) == 1:
                            if products[0].isIsomorphic(productStructures[0]):
                                return reactantStructures, productStructures
                        elif len(products) == 2 and len(productStructures) == 2:
                            if products[0].isIsomorphic(productStructures[0]):
                                if products[1].isIsomorphic(productStructures[1]):
                                    return reactantStructures, productStructures
                            if products[0].isIsomorphic(productStructures[1]):
                                if products[1].isIsomorphic(productStructures[0]):
                                    return reactantStructures, productStructures
                        else: continue
            # if there're some mapping available but cannot match the provided products
            # raise exception
            if len(mappings) > 0:
                raise Exception('Something wrong with products that RMG cannot find a match!')
            return (None, None)
        elif len(reactants0) == 2:
            moleculeA = reactants0[0]
            moleculeB = reactants0[1]
            mappingsA = self.__matchReactantToTemplate(moleculeA, template.reactants[0])
            mappingsB = self.__matchReactantToTemplate(moleculeB, template.reactants[1])

            # Iterate over each pair of matches (A, B)
            for mapA in mappingsA:
                for mapB in mappingsB:
                    reactantStructures = [moleculeA, moleculeB]
                    try:
                        productStructures = self.__generateProductStructures(reactantStructures, [mapA, mapB], forward=True)
                    except ForbiddenStructureException:
                        pass
                    else:
                        if productStructures is not None:
                            if len(products) == 1 and len(productStructures) == 1:
                                if products[0].isIsomorphic(productStructures[0]):
                                    return reactantStructures, productStructures
                            elif len(products) == 2 and len(productStructures) == 2:
                                if products[0].isIsomorphic(productStructures[0]):
                                    if products[1].isIsomorphic(productStructures[1]):
                                        return reactantStructures, productStructures
                                if products[0].isIsomorphic(productStructures[1]):
                                    if products[1].isIsomorphic(productStructures[0]):
                                        return reactantStructures, productStructures
                            else: continue
            # if there're some mapping available but cannot match the provided products
            # raise exception
            if len(mappingsA)*len(mappingsB) > 0:
                raise Exception('Something wrong with products that RMG cannot find a match!')
            return (None, None)
        else:
            raise Exception('You have {0} reactants, which is unexpected!'.format(len(reactants)))
        
    def addAtomLabelsForReaction(self, reaction):
        """
        Apply atom labels on a reaction using the appropriate atom labels from this this reaction family.  
        The reaction's reactants and products must be lists of Molecule objects.
        The reaction is modified to use Species objects containing the labeled molecules after this function.
        """
        reactants = reaction.reactants[:]
        products = reaction.products[:]
       
        labeledReactants, labeledProducts = self.getLabeledReactantsAndProducts(reactants, products)
        if not labeledReactants and not labeledProducts:
            if len(reactants) > 1:
                # Check for swapped reactants if there are more than 1
                labeledReactants, labeledProducts = self.getLabeledReactantsAndProducts(list(reversed(reactants)), products)
        if not labeledReactants and not labeledProducts:
            raise Exception("RMG could not label atoms for this reaction in {}.".format(self.label))
        
        labeledProducts_spcs = []
        labeledReactants_spcs = []
        for labeledProduct in labeledProducts:
            labeledProducts_spcs.append(Species(molecule=[labeledProduct]))
        reaction.products = labeledProducts_spcs
        for labeledReactant in labeledReactants:
            labeledReactants_spcs.append(Species(molecule=[labeledReactant]))
        reaction.reactants = labeledReactants_spcs

    def getTrainingDepository(self):
        """
        Returns the `training` depository from self.depositories
        """
        for depository in self.depositories:
            if depository.label.endswith('training'):
                return depository
        else:
            raise Exception('Could not find training depository in family {0}.'.format(self.label))
        
    def retrieveOriginalEntry(self, templateLabel):
        """
        Retrieves the original entry, be it a rule or training reaction, given
        the template label in the form 'group1;group2' or 'group1;group2;group3'
        
        Returns tuple in the form
        (RateRuleEntry, TrainingReactionEntry)
        
        Where the TrainingReactionEntry is only present if it comes from a training reaction
        """
        templateLabels = templateLabel.split()[-1].split(';')
        template = self.retrieveTemplate(templateLabels)
        rule = self.getRateRule(template)
        if 'From training reaction' in rule.data.comment:
            trainingIndex = int(rule.data.comment.split()[3])
            trainingDepository = self.getTrainingDepository()
            return rule, trainingDepository.entries[trainingIndex]
        else:
            return rule, None
        
    def getSourcesForTemplate(self, template):
        """
        Returns the set of rate rules and training reactions used to average this `template`.  Note that the tree must be
        averaged with verbose=True for this to work.
        
        Returns a tuple of
        rules, training
        
        where rules are a list of tuples containing 
        the [(original_entry, weight_used_in_average), ... ]
        
        and training is a list of tuples containing
        the [(rate_rule_entry, training_reaction_entry, weight_used_in_average),...]
        """
        import re

        def assignWeightsToEntries(entryNestedList, weightedEntries, N = 1):
            """
            Assign weights to an average of average nested list. Where N is the 
            number of values being averaged recursively.  
            """
            N = len(entryNestedList)*N
            for entry in entryNestedList:
                if isinstance(entry, list):
                    assignWeightsToEntries(entry, weightedEntries, N)
                else:
                    weightedEntries.append((entry,1/float(N)))
            return weightedEntries
        
        
        kinetics, entry = self.estimateKineticsUsingRateRules(template)
        if entry:
            return [(entry,1)], []   # Must be a rate rule 
        else:
            # The template was estimated using an average or another node
            rules = []
            training = []
            
            lines = kinetics.comment.split('\n')
            
            lines = [line for line in lines if not line.startswith('Euclid') and not line.startswith('family:')] #remove the Euclidean distance and family lines to help parser
            
            # Discard the last line, unless it's the only line!
            # The last line is 'Estimated using ... for rate rule (originalTemplate)'
            #if from training reaction is in the first line append it to the end of the second line and skip the first line
            if not 'Average of' in kinetics.comment:
                if 'From training reaction' in lines[0]:
                    comment = lines[1]
                else:
                    comment = lines[0]
                if comment.startswith('Estimated using template'):
                    tokenTemplateLabel = comment.split()[3][1:-1]
                    ruleEntry, trainingEntry = self.retrieveOriginalEntry(tokenTemplateLabel) 
                    if trainingEntry:
                        training.append((ruleEntry,trainingEntry,1))   # Weight is 1
                    else:
                        rules.append((ruleEntry,1))
                else:
                    raise Exception('Could not parse unexpected line found in kinetics comment: {}'.format(comment))
            else:
                comment = ' '.join(lines[:-1])
                # Clean up line for exec
                evalCommentString = re.sub(r" \+ ", ",",                        # any remaining + signs
                                    re.sub(r"Average of ", "",                  # average of averages
                                    re.sub(r"Average of \[(?!Average)", "['",   # average of groups
                                    re.sub(r"(\w|\))]", r"\1']",                # initial closing bracket
                                    re.sub(r"(?<=[\w)]) \+ (?=Average)", "',",  # + sign between non-average and average
                                    re.sub(r"(?<=]) \+ (?!Average)", ",'",      # + sign between average and non-average
                                    re.sub(r"(?<!]) \+ (?!Average)", "','",     # + sign between non-averages
                                    comment)))))))

                entryNestedList = eval(evalCommentString)
                
                weightedEntries = assignWeightsToEntries(entryNestedList, [])
                
                
                rules = {}
                training = {}
                
                for tokenTemplateLabel, weight in weightedEntries:
                    if 'From training reaction' in tokenTemplateLabel:
                        tokenTemplateLabel = tokenTemplateLabel.split()[-1]
                    ruleEntry, trainingEntry = self.retrieveOriginalEntry(tokenTemplateLabel)
                    if trainingEntry:
                        if (ruleEntry, trainingEntry) in training:
                            training[(ruleEntry, trainingEntry)] += weight
                        else:
                            training[(ruleEntry, trainingEntry)] = weight
                    else:
                        if ruleEntry in rules:
                            rules[ruleEntry] += weight
                        else:
                            rules[ruleEntry] = weight
                # Each entry should now only appear once    
                training = [(k[0],k[1],v) for k,v in training.items()]
                rules = rules.items()
                
            return rules, training

    def extractSourceFromComments(self, reaction):
        """
        Returns the rate rule associated with the kinetics of a reaction by parsing the comments.
        Will return the template associated with the matched rate rule.
        Returns a tuple containing (Boolean_Is_Kinetics_From_Training_reaction, Source_Data)
        
        For a training reaction, the Source_Data returns 
        [Family_Label, Training_Reaction_Entry, Kinetics_In_Reverse?]
        
        For a reaction from rate rules, the Source_Data is a tuple containing
        [Family_Label, {'template': originalTemplate,
            'degeneracy': degeneracy, 
            'exact': boolean_exact?, 
            'rules': a list of (original rate rule entry, weight in average)
            'training': a list of (original rate rule entry associated with training entry, original training entry, weight in average)
            }]
        where TrainingReactions are ones that have created rules used in the estimate.
        
        where Exact is a boolean of whether the rate is an exact match, 
        Template is the reaction template used,
        and RateRules is a list of the rate rule entries containing the kinetics used
        """
        import re
        lines = reaction.kinetics.comment.split('\n')

        exact = False
        template = None
        rules = None
        trainingEntries = None
        degeneracy = 1

        regex = "\[(.*)\]" # only hit outermost brackets
        for line in lines:
            if line.startswith('Matched'):
                # Source of the kinetics is from training reaction
                trainingReactionIndex = int(line.split()[2])
                depository  = self.getTrainingDepository()
                trainingEntry = depository.entries[trainingReactionIndex]
                # Perform sanity check that the training reaction's label matches that of the comments
                if trainingEntry.label not in line:
                    raise Exception('Reaction {0} uses kinetics from training reaction {1} but does not match the training reaction {1} from the {2} family.'.format(reaction,trainingReactionIndex,self.label))
                
                # Sometimes the matched kinetics could be in the reverse direction..... 
                if reaction.isIsomorphic(trainingEntry.item, eitherDirection=False):
                    reverse=False
                else:
                    reverse=True
                return True, [self.label, trainingEntry, reverse]

            elif line.startswith('Exact match'):
                exact = True
            elif line.startswith('Estimated'):
                pass
            elif line.startswith('Multiplied by'):
                degeneracy = float(line.split()[-1])

        # Extract the rate rule information 
        fullCommentString = reaction.kinetics.comment.replace('\n', ' ')
        
        # The rate rule string is right after the phrase 'for rate rule'
        rateRuleString = fullCommentString.split("for rate rule",1)[1].split()[0]
        templateLabel = re.split(regex, rateRuleString)[1]
        template = self.retrieveTemplate(templateLabel.split(';'))
        rules, trainingEntries = self.getSourcesForTemplate(template)
        

        if not template:
            raise Exception('Could not extract kinetics source from comments for reaction {}.'.format(reaction))
        
        sourceDict = {'template':template, 'degeneracy':degeneracy, 'exact':exact, 
                       'rules':rules,'training':trainingEntries }

        # Source of the kinetics is from rate rules
        return False, [self.label, sourceDict]

    def getBackboneRoots(self):
        """
        Returns: the top level backbone node in a unimolecular family.
        """

        backboneRoots = [entry for entry in self.groups.top if entry in self.forwardTemplate.reactants]
        return backboneRoots

    def getEndRoots(self):
        """
        Returns: A list of top level end nodes in a unimolecular family
        """

        endRoots = [entry for entry in self.groups.top if entry not in self.forwardTemplate.reactants]
        return endRoots

    def getTopLevelGroups(self, root):
        """
        Returns a list of group nodes that are the highest in the tree starting at node "root".
        If "root" is a group node, then it will return a single-element list with "root".
        Otherwise, for every child of root, we descend until we find no nodes with logic
        nodes. We then return a list of all group nodes found along the way.
        """

        groupList = [root]
        allGroups = False

        while not allGroups:
            newGroupList = []
            for entry in groupList:
                if isinstance(entry.item,Group):
                    newGroupList.append(entry)
                else:
                    newGroupList.extend(entry.children)
            groupList = newGroupList
            allGroups = all([isinstance(entry.item, Group) for entry in groupList])

        return groupList<|MERGE_RESOLUTION|>--- conflicted
+++ resolved
@@ -1713,123 +1713,16 @@
                     if products[0].isIsomorphic(products0[0]):
                         match = True
                 elif len(products) == len(products0) == 2:
-<<<<<<< HEAD
-                    for productA in products[0]:
-                        for productB in products[1]:
-                            if products0[0].isIsomorphic(productA) and products0[1].isIsomorphic(productB):
-                                match = True
-                                break
-                            elif products0[0].isIsomorphic(productB) and products0[1].isIsomorphic(productA):
-                                match = True
-                                break
-=======
                     if products[0].isIsomorphic(products0[0]) and products[1].isIsomorphic(products0[1]):
                         match = True
                     elif products[0].isIsomorphic(products0[1]) and products[1].isIsomorphic(products0[0]):
                         match = True
->>>>>>> 91b677bd
                 elif len(products) == len(products0):
                     raise NotImplementedError("Can't yet filter reactions with {} products".format(len(products)))
                     
                 if match: 
                     rxnList.append(reaction)
-<<<<<<< HEAD
-            
-        # The reaction list may contain duplicates of the same reaction
-        # These duplicates should be combined (by increasing the degeneracy of
-        # one of the copies and removing the others)
-        index0 = 0
-        while index0 < len(rxnList):
-            reaction0 = rxnList[index0]
-            
-            products0 = reaction0.products if forward else reaction0.reactants
-            products0 = [product.generateResonanceIsomers() for product in products0]
-            
-            # Remove duplicates from the reaction list
-            index = index0 + 1
-            while index < len(rxnList):
-                reaction = rxnList[index]
-            
-                products = reaction.products if forward else reaction.reactants
-                
-                # We know the reactants are the same, so we only need to compare the products
-                match = False
-                if len(products) == len(products0) == 1:
-                    for product in products0[0]: # for each resonance isomer of the only product0
-                        if products[0].isIsomorphic(product):
-                            match = True
-                            break
-                elif len(products) == len(products0) == 2:
-                    for productA in products0[0]:
-                        for productB in products0[1]:
-                            if products[0].isIsomorphic(productA) and products[1].isIsomorphic(productB):
-                                match = True
-                                break
-                            elif products[0].isIsomorphic(productB) and products[1].isIsomorphic(productA):
-                                match = True
-                                break
-                elif len(products) == len(products0) == 3:
-                    for productA, productB, productC in itertools.product(products0[0], products0[1], products0[2]):
-                    # This is equivalent to three nested for loops,
-                    # but allows us to break out of them all at once
-                    # with a single break statement.
-                        if (    products[0].isIsomorphic(productA) and
-                                products[1].isIsomorphic(productB) and
-                                products[2].isIsomorphic(productC) ):
-                            match = True
-                            break
-                        elif (  products[0].isIsomorphic(productA) and
-                                products[1].isIsomorphic(productC) and
-                                products[2].isIsomorphic(productB) ):
-                            match = True
-                            break
-                        elif (  products[0].isIsomorphic(productB) and
-                                products[1].isIsomorphic(productA) and
-                                products[2].isIsomorphic(productC) ):
-                            match = True
-                            break
-                        elif (  products[0].isIsomorphic(productC) and
-                                products[1].isIsomorphic(productA) and
-                                products[2].isIsomorphic(productB) ):
-                            match = True
-                            break
-                        elif (  products[0].isIsomorphic(productB) and
-                                products[1].isIsomorphic(productC) and
-                                products[2].isIsomorphic(productA) ):
-                            match = True
-                            break
-                        elif (  products[0].isIsomorphic(productC) and
-                                products[1].isIsomorphic(productB) and
-                                products[2].isIsomorphic(productA) ):
-                            match = True
-                            break
-                elif len(products) == len(products0):
-                    raise NotImplementedError(
-                        "Can't yet check degeneracy of reactions with {0} products".format(len(products))
-                        )
-                # If we found a match, remove it from the list
-                # Also increment the reaction path degeneracy of the remaining reaction
-                if match:
-                    rxnList.remove(reaction)
-                    reaction0.degeneracy += 1
-                else:
-                    index += 1
-            
-            index0 += 1
-        
-        # For R_Recombination reactions, the degeneracy is twice what it should
-        # be, so divide those by two
-        # This is hardcoding of reaction families!
-        # For reactions of the form A + A -> products, the degeneracy is twice
-        # what it should be, so divide those by two
-        if sameReactants or self.label.lower().startswith('r_recombination'):
-            for rxn in rxnList:
-                assert(rxn.degeneracy % 2 == 0)
-                rxn.degeneracy /= 2
-                
-=======
-
->>>>>>> 91b677bd
+
         # Determine the reactant-product pairs to use for flux analysis
         # Also store the reaction template (useful so we can easily get the kinetics later)
         for reaction in rxnList:
