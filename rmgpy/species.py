--- conflicted
+++ resolved
@@ -49,12 +49,9 @@
 import cython
 import numpy as np
 
-<<<<<<< HEAD
 import rmgpy.quantity as quantity
 from rmgpy.exceptions import SpeciesError, StatmechError
-=======
 from rmgpy.molecule.graph import Vertex, Edge, Graph
->>>>>>> 38071bc1
 from rmgpy.molecule.molecule import Atom, Bond, Molecule
 from rmgpy.pdep import SingleExponentialDown
 from rmgpy.statmech.conformer import Conformer
@@ -116,7 +113,6 @@
         self._inchi = None
         self._smiles = None
 
-<<<<<<< HEAD
         if inchi and smiles:
             logging.warning('Both InChI and SMILES provided for Species instantiation, '
                             'using InChI and ignoring SMILES.')
@@ -124,24 +120,14 @@
             self.molecule = [Molecule(inchi=inchi)]
             self._inchi = inchi
         elif smiles:
-            self.molecule = [Molecule(smiles=smiles)]
-            self._smiles = smiles
-=======
-        if InChI and SMILES:
-            logging.warning('Both InChI and SMILES provided for Species instantiation, using InChI and ignoring SMILES.')
-        if InChI:
-            self.molecule = [Molecule(InChI=InChI)]
-            self._inchi = InChI
-        elif SMILES:
             # check it is fragment or molecule
             import re
             from afm.fragment import Fragment
-            if re.findall(r'([LR]\d?)', SMILES) != []: # Fragment
-                self.molecule = [Fragment(SMILES=SMILES)]
+            if re.findall(r'([LR]\d?)', smiles) != []: # Fragment
+                self.molecule = [Fragment(smiles=smiles)]
             else: # Molecule
-                self.molecule = [Molecule(SMILES=SMILES)]
-            self._smiles = SMILES
->>>>>>> 38071bc1
+                self.molecule = [Molecule(smiles=smiles)]
+            self._smiles = smiles
 
         # Check multiplicity of each molecule is the same
         if molecule is not None and len(molecule) > 1:
@@ -413,29 +399,18 @@
         instead. Be sure that species' labels are unique when setting it False.
         """
         import cantera as ct
-<<<<<<< HEAD
-
-        # Determine the number of each type of element in the molecule
-        element_dict = {}  # element_counts = [0,0,0,0]
-        for atom in self.molecule[0].atoms:
-            # The atom itself
-            symbol = atom.element.symbol
-            if symbol not in element_dict:
-                element_dict[symbol] = 1
-=======
         from afm.fragment import CuttingLabel
         
         # Determine the number of each type of element in the molecule
-        elementDict = {} # elementCounts = [0,0,0,0]
+        element_dict = {}  # element_counts = [0,0,0,0]
         for vertex in self.molecule[0].vertices:
             # The atom itself
             if not isinstance(vertex, CuttingLabel):
                 symbol = vertex.element.symbol
             else: # that means this vertex is CuttingLabel
                 symbol = 'Cl'
-            if symbol not in elementDict:
-                elementDict[symbol] = 1
->>>>>>> 38071bc1
+            if symbol not in element_dict:
+                element_dict[symbol] = 1
             else:
                 element_dict[symbol] += 1
         if use_chemkin_identifier:
@@ -785,19 +760,13 @@
             logging.debug('Could not obtain the transport database. Not generating transport...')
             raise
 
-<<<<<<< HEAD
-        # count = sum([1 for atom in self.molecule[0].vertices if atom.is_non_hydrogen()])
-        self.transport_data = transport_db.get_transport_properties(self)[0]
-=======
-        #count = sum([1 for atom in self.molecule[0].vertices if atom.isNonHydrogen()])
+        #count = sum([1 for atom in self.molecule[0].vertices if atom.is_non_hydrogen()])
         if isinstance(self.molecule[0], Molecule):
-            self.transportData = transportDB.getTransportProperties(self)[0]
+            self.transport_data = transport_db.get_transport_properties(self)[0]
         else:
             # assume it's a species for Fragment
             self.molecule[0].assign_representative_species()
-            self.transportData = transportDB.getTransportProperties(self.molecule[0].species_repr)[0]
-
->>>>>>> 38071bc1
+            self.transport_data = transport_db.get_transport_properties(self.molecule[0].species_repr)[0]
 
     def get_transport_data(self):
         """
