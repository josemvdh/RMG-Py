--- conflicted
+++ resolved
@@ -575,22 +575,10 @@
         atomEnergies = {'C':-37.781266669684}
     elif modelChemistry == 'FCI/cc-pVQZ':
         atomEnergies = {'C':-37.787052110598}
-
-<<<<<<< HEAD
-=======
-    elif modelChemistry == 'CCSD_DZ':
-        atomEnergies = {'H':-0.499811124 + SOC['H'], 'N':-54.52640629 + SOC['N'], 'O':-74.99545832 + SOC['O'], 'C':-37.78820349 + SOC['C']}
-    elif modelChemistry == 'CCSD_TZ':
-        atomEnergies = {'H':-0.499946213 + SOC['H'], 'N':-54.5300091 + SOC['N'], 'O':-75.00412767 + SOC['O'], 'C':-37.78986215 + SOC['C']}
-    elif modelChemistry == 'CCSD_QZ':
-        atomEnergies = {'H':-0.499994558 + SOC['H'], 'N':-54.53051523 + SOC['N'], 'O':-75.00560006 + SOC['O'], 'C':-37.78996166 + SOC['C']}
-    elif modelChemistry == 'CCSD_core_DZ':
-        atomEnergies = {'H':-0.499811124 + SOC['H'], 'N':-54.58213718 + SOC['N'], 'O':-75.05304555 + SOC['O'], 'C':-37.84086912 + SOC['C']}
+        
     elif modelChemistry == 'BMK/cbsb7':
         atomEnergies = {'H':-0.498618853119+ SOC['H'], 'N':-54.5697851544+ SOC['N'], 'O':-75.0515210278+ SOC['O'], 'C':-37.8287310027+ SOC['C'], 'P':-341.167615941+ SOC['P'], 'S': -398.001619915+ SOC['S']}
         
-        
->>>>>>> 264ac559
     else:
         logging.warning('Unknown model chemistry "{0}"; not applying energy corrections.'.format(modelChemistry))
         return E0
