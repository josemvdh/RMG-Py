#!/usr/bin/python
# -*- coding: utf-8 -*-

################################################################################
#
#   RMG - Reaction Mechanism Generator
#
#   Copyright (c) 2002-2017 Prof. William H. Green (whgreen@mit.edu), 
#   Prof. Richard H. West (r.west@neu.edu) and the RMG Team (rmg_dev@mit.edu)
#
#   Permission is hereby granted, free of charge, to any person obtaining a
#   copy of this software and associated documentation files (the 'Software'),
#   to deal in the Software without restriction, including without limitation
#   the rights to use, copy, modify, merge, publish, distribute, sublicense,
#   and/or sell copies of the Software, and to permit persons to whom the
#   Software is furnished to do so, subject to the following conditions:
#
#   The above copyright notice and this permission notice shall be included in
#   all copies or substantial portions of the Software.
#
#   THE SOFTWARE IS PROVIDED 'AS IS', WITHOUT WARRANTY OF ANY KIND, EXPRESS OR
#   IMPLIED, INCLUDING BUT NOT LIMITED TO THE WARRANTIES OF MERCHANTABILITY,
#   FITNESS FOR A PARTICULAR PURPOSE AND NONINFRINGEMENT. IN NO EVENT SHALL THE
#   AUTHORS OR COPYRIGHT HOLDERS BE LIABLE FOR ANY CLAIM, DAMAGES OR OTHER
#   LIABILITY, WHETHER IN AN ACTION OF CONTRACT, TORT OR OTHERWISE, ARISING
#   FROM, OUT OF OR IN CONNECTION WITH THE SOFTWARE OR THE USE OR OTHER
#   DEALINGS IN THE SOFTWARE.
#
################################################################################

import unittest

from external.wip import work_in_progress
from .molecule import Atom, Bond, Molecule
from .group import Group, ActionError
from .element import getElement, elementList

################################################################################
class TestAtom(unittest.TestCase):
    """
    Contains unit tests of the Atom class.
    """

    def setUp(self):
        """
        A method called before each unit test in this class.
        """
        self.atom = Atom(element=getElement('C'), radicalElectrons=1, charge=0, label='*1', lonePairs=0)
    
    def testMass(self):
        """
        Test the Atom.mass property.
        """
        self.assertTrue(self.atom.mass == self.atom.element.mass)
    
    def testNumber(self):
        """
        Test the Atom.number property.
        """
        self.assertTrue(self.atom.number == self.atom.element.number)
    
    def testSymbol(self):
        """
        Test the Atom.symbol property.
        """
        self.assertTrue(self.atom.symbol == self.atom.element.symbol)
    
    def testIsHydrogen(self):
        """
        Test the Atom.isHydrogen() method.
        """
        for element in elementList:
            atom = Atom(element=element, radicalElectrons=1, charge=0, label='*1', lonePairs=0)
            if element.symbol == 'H':
                self.assertTrue(atom.isHydrogen())
            else:
                self.assertFalse(atom.isHydrogen())
    
    def testIsNonHydrogen(self):
        """
        Test the Atom.isNonHydrogen() method.
        """
        for element in elementList:
            atom = Atom(element=element, radicalElectrons=1, charge=0, label='*1', lonePairs=0)
            if element.symbol == 'H':
                self.assertFalse(atom.isNonHydrogen())
            else:
                self.assertTrue(atom.isNonHydrogen(), "Atom {0!r} isn't reporting isNonHydrogen()".format(atom))

    def testIsCarbon(self):
        """
        Test the Atom.isCarbon() method.
        """
        for element in elementList:
            atom = Atom(element=element, radicalElectrons=1, charge=0, label='*1', lonePairs=0)
            if element.symbol == 'C':
                self.assertTrue(atom.isCarbon())
            else:
                self.assertFalse(atom.isCarbon())

    def testIsOxygen(self):
        """
        Test the Atom.isOxygen() method.
        """
        for element in elementList:
            atom = Atom(element=element, radicalElectrons=1, charge=0, label='*1', lonePairs=2)
            if element.symbol == 'O':
                self.assertTrue(atom.isOxygen())
            else:
                self.assertFalse(atom.isOxygen())

    def testIncrementRadical(self):
        """
        Test the Atom.incrementRadical() method.
        """
        radicalElectrons = self.atom.radicalElectrons
        self.atom.incrementRadical()
        self.assertEqual(self.atom.radicalElectrons, radicalElectrons + 1)
    
    def testDecrementRadical(self):
        """
        Test the Atom.decrementRadical() method.
        """
        radicalElectrons = self.atom.radicalElectrons
        self.atom.decrementRadical()
        self.assertEqual(self.atom.radicalElectrons, radicalElectrons - 1)
           
    def testApplyActionBreakBond(self):
        """
        Test the Atom.applyAction() method for a BREAK_BOND action.
        """
        action = ['BREAK_BOND', '*1', 1, '*2']
        for element in elementList:
            atom0 = Atom(element=element, radicalElectrons=1, charge=0, label='*1', lonePairs=0)
            atom = atom0.copy()
            atom.applyAction(action)
            self.assertEqual(atom0.element, atom.element)
            self.assertEqual(atom0.radicalElectrons, atom.radicalElectrons)
            self.assertEqual(atom0.charge, atom.charge)
            self.assertEqual(atom0.label, atom.label)
    
    def testApplyActionFormBond(self):
        """
        Test the Atom.applyAction() method for a FORM_BOND action.
        """
        action = ['FORM_BOND', '*1', 1, '*2']
        for element in elementList:
            atom0 = Atom(element=element, radicalElectrons=1, charge=0, label='*1', lonePairs=0)
            atom = atom0.copy()
            atom.applyAction(action)
            self.assertEqual(atom0.element, atom.element)
            self.assertEqual(atom0.radicalElectrons, atom.radicalElectrons)
            self.assertEqual(atom0.charge, atom.charge)
            self.assertEqual(atom0.label, atom.label)
    
    def testApplyActionIncrementBond(self):
        """
        Test the Atom.applyAction() method for a CHANGE_BOND action.
        """
        action = ['CHANGE_BOND', '*1', 1, '*2']
        for element in elementList:
            atom0 = Atom(element=element, radicalElectrons=1, charge=0, label='*1', lonePairs=0)
            atom = atom0.copy()
            atom.applyAction(action)
            self.assertEqual(atom0.element, atom.element)
            self.assertEqual(atom0.radicalElectrons, atom.radicalElectrons)
            self.assertEqual(atom0.charge, atom.charge)
            self.assertEqual(atom0.label, atom.label)
    
    def testApplyActionDecrementBond(self):
        """
        Test the Atom.applyAction() method for a CHANGE_BOND action.
        """
        action = ['CHANGE_BOND', '*1', -1, '*2']
        for element in elementList:
            atom0 = Atom(element=element, radicalElectrons=1, charge=0, label='*1', lonePairs=0)
            atom = atom0.copy()
            atom.applyAction(action)
            self.assertEqual(atom0.element, atom.element)
            self.assertEqual(atom0.radicalElectrons, atom.radicalElectrons)
            self.assertEqual(atom0.charge, atom.charge)
            self.assertEqual(atom0.label, atom.label)
    
    def testApplyActionGainRadical(self):
        """
        Test the Atom.applyAction() method for a GAIN_RADICAL action.
        """
        action = ['GAIN_RADICAL', '*1', 1]
        for element in elementList:
            atom0 = Atom(element=element, radicalElectrons=1, charge=0, label='*1', lonePairs=0)
            atom = atom0.copy()
            atom.applyAction(action)
            self.assertEqual(atom0.element, atom.element)
            self.assertEqual(atom0.radicalElectrons, atom.radicalElectrons - 1)
            self.assertEqual(atom0.charge, atom.charge)
            self.assertEqual(atom0.label, atom.label)
    
    def testApplyActionLoseRadical(self):
        """
        Test the Atom.applyAction() method for a LOSE_RADICAL action.
        """
        action = ['LOSE_RADICAL', '*1', 1]
        for element in elementList:
            atom0 = Atom(element=element, radicalElectrons=1, charge=0, label='*1', lonePairs=0)
            atom = atom0.copy()
            atom.applyAction(action)
            self.assertEqual(atom0.element, atom.element)
            self.assertEqual(atom0.radicalElectrons, atom.radicalElectrons + 1)
            self.assertEqual(atom0.charge, atom.charge)
            self.assertEqual(atom0.label, atom.label)
    
    def testEquivalent(self):
        """
        Test the Atom.equivalent() method.
        """
        for index1, element1 in enumerate(elementList[0:10]):
            for index2, element2 in enumerate(elementList[0:10]):
                atom1 = Atom(element=element1, radicalElectrons=1, charge=0, label='*1', lonePairs=0)
                atom2 = Atom(element=element2, radicalElectrons=1, charge=0, label='*1', lonePairs=0)
                if index1 == index2:
                    self.assertTrue(atom1.equivalent(atom2))
                    self.assertTrue(atom2.equivalent(atom1))
                else:
                    self.assertFalse(atom1.equivalent(atom2))
                    self.assertFalse(atom2.equivalent(atom1))
    
    def testIsSpecificCaseOf(self):
        """
        Test the Atom.isSpecificCaseOf() method.
        """
        for index1, element1 in enumerate(elementList[0:10]):
            for index2, element2 in enumerate(elementList[0:10]):
                atom1 = Atom(element=element1, radicalElectrons=1, charge=0, label='*1', lonePairs=0)
                atom2 = Atom(element=element2, radicalElectrons=1, charge=0, label='*1', lonePairs=0)
                if index1 == index2:
                    self.assertTrue(atom1.isSpecificCaseOf(atom2))
                else:
                    self.assertFalse(atom1.isSpecificCaseOf(atom2))
    
    def testCopy(self):
        """
        Test the Atom.copy() method.
        """
        atom = self.atom.copy()
        self.assertEqual(self.atom.element.symbol, atom.element.symbol)
        self.assertEqual(self.atom.atomType, atom.atomType)
        self.assertEqual(self.atom.radicalElectrons, atom.radicalElectrons)
        self.assertEqual(self.atom.charge, atom.charge)
        self.assertEqual(self.atom.label, atom.label)
    
    def testPickle(self):
        """
        Test that a Atom object can be successfully pickled and
        unpickled with no loss of information.
        """
        import cPickle
        atom = cPickle.loads(cPickle.dumps(self.atom))
        self.assertEqual(self.atom.element.symbol, atom.element.symbol)
        self.assertEqual(self.atom.atomType, atom.atomType)
        self.assertEqual(self.atom.radicalElectrons, atom.radicalElectrons)
        self.assertEqual(self.atom.charge, atom.charge)
        self.assertEqual(self.atom.label, atom.label)
    
    def testIsotopeEquivalent(self):
        """
        Test the Atom.equivalent() method for non-normal isotopes
        """

        atom1 = Atom(element=getElement('H'))
        atom2 = Atom(element=getElement('H', 2))
        atom3 = Atom(element=getElement('H'))

        self.assertFalse(atom1.equivalent(atom2))
        self.assertTrue(atom1.equivalent(atom3))

    def testGetBondOrdersForAtom(self):
        """
        Test Atom.getBondOrdersForAtom for all carbons in naphthalene
        """
        
        m = Molecule().fromSMILES('C12C(C=CC=C1)=CC=CC=2')
        isomers = m.generate_resonance_structures()
        for isomer in isomers:
            for atom in isomer.atoms:
                if atom.symbol == 'C':
                    self.assertEqual(atom.getBondOrdersForAtom(), 4.0)


################################################################################

class TestBond(unittest.TestCase):
    """
    Contains unit tests of the Bond class.
    """

    def setUp(self):
        """
        A method called before each unit test in this class.
        """
        self.bond = Bond(atom1=None, atom2=None, order=2)
        self.orderList = [1,2,3,1.5, 0.30000000000000004]
    
    def testGetOrderStr(self):
        """
        test the Bond.getOrderStr() method
        """
        
        self.assertEqual(self.bond.getOrderStr(),'D')
        
    def testSetOrderStr(self):
        """
        test the Bond.setOrderStr() method
        """
        
        self.bond.setOrderStr("B")
        self.assertEqual(self.bond.order, 1.5)
    
    def testGetOrderNum(self):
        """
        test the Bond.getOrderNum() method
        """
        self.assertEqual(self.bond.getOrderNum(),2)
        
    def testSetOrderNum(self):
        """
        test the Bond.setOrderNum() method
        """
        
        self.bond.setOrderNum(3)
        self.assertEqual(self.bond.getOrderStr(),'T')
    
        
    def testIsOrder(self):
        """
        Test the Bond.isOrder() method.
        """
        for order in self.orderList:
            bond = Bond(None, None, order=order)
            self.assertTrue(bond.isOrder(round(order,2)))
        
        
    def testIsSingle(self):
        """
        Test the Bond.isSingle() method.
        """
        for order in self.orderList:
            bond = Bond(None, None, order=order)
            if order == 1:
                self.assertTrue(bond.isSingle())
            else:
                self.assertFalse(bond.isSingle())
    
    def testIsSingleCanTakeFloatingPointAddition(self):
        """
        Test the Bond.isSingle() method with taking floating point addition
        roundoff errors
        """
        new_order = 0.1 + 0.3*3
        self.assertNotEqual(new_order, 1)
        
        self.bond.setOrderNum(new_order)
        self.assertTrue(self.bond.isSingle())
        
    def testIsDouble(self):
        """
        Test the Bond.isDouble() method.
        """
        for order in self.orderList:
            bond = Bond(None, None, order=order)
            if order == 2:
                self.assertTrue(bond.isDouble())
            else:
                self.assertFalse(bond.isDouble())

    def testIsTriple(self):
        """
        Test the Bond.isTriple() method.
        """
        for order in self.orderList:
            bond = Bond(None, None, order=order)
            if order == 3:
                self.assertTrue(bond.isTriple())
            else:
                self.assertFalse(bond.isTriple())

    def testIsBenzene(self):
        """
        Test the Bond.isBenzene() method.
        """
        for order in self.orderList:
            bond = Bond(None, None, order=order)
            if order == 1.5:
                self.assertTrue(bond.isBenzene())
            else:
                self.assertFalse(bond.isBenzene())

    def testIncrementOrder(self):
        """
        Test the Bond.incrementOrder() method.
        """
        for order in self.orderList:
            bond = Bond(None, None, order=order)
            try:
                bond.incrementOrder()
                if order == 1: 
                    self.assertTrue(bond.isDouble())
                elif order == 2: 
                    self.assertTrue(bond.isTriple())
            except ActionError:
                self.assertTrue(order >= 3)
        
    def testDecrementOrder(self):
        """
        Test the Bond.decrementOrder() method.
        """
        for order in self.orderList:
            bond = Bond(None, None, order=order)
            try:
                bond.decrementOrder()
                if order == 2: 
                    self.assertTrue(bond.isSingle())
                elif order == 3: 
                    self.assertTrue(bond.isDouble())
            except ActionError:
                self.assertTrue(order < 1)
                
    def testApplyActionBreakBond(self):
        """
        Test the Bond.applyAction() method for a BREAK_BOND action.
        """
        action = ['BREAK_BOND', '*1', 1, '*2']
        for order0 in self.orderList:
            bond0 = Bond(None, None, order=order0)
            bond = bond0.copy()
            try:
                bond.applyAction(action)
                self.fail('Bond.applyAction() unexpectedly processed a BREAK_BOND action with order {0}.'.format(order0))
            except ActionError:
                pass
    
    def testApplyActionFormBond(self):
        """
        Test the Bond.applyAction() method for a FORM_BOND action.
        """
        action = ['FORM_BOND', '*1', 1, '*2']
        for order0 in self.orderList:
            bond0 = Bond(None, None, order=order0)
            bond = bond0.copy()
            try:
                bond.applyAction(action)
                self.fail('Bond.applyAction() unexpectedly processed a FORM_BOND action with order {0}.'.format(order0))
            except ActionError:
                pass
    
    def testApplyActionIncrementBond(self):
        """
        Test the Bond.applyAction() method for a CHANGE_BOND action.
        """
        action = ['CHANGE_BOND', '*1', 1, '*2']
        for order0 in self.orderList:
            bond0 = Bond(None, None, order=order0)
            bond = bond0.copy()
            try:
                bond.applyAction(action)
            except ActionError:
                self.assertTrue(3 <= order0,'Test failed with order {0}'.format(order0))
                
    def testApplyActionDecrementBond(self):
        """
        Test the Bond.applyAction() method for a CHANGE_BOND action.
        """
        action = ['CHANGE_BOND', '*1', -1, '*2']
        for order0 in self.orderList:
            bond0 = Bond(None, None, order=order0)
            bond = bond0.copy()
            try:
                bond.applyAction(action)
            except ActionError:
                self.assertTrue(order0 < 1,'Test failed with order {0}'.format(order0))
            
    def testApplyActionGainRadical(self):
        """
        Test the Bond.applyAction() method for a GAIN_RADICAL action.
        """
        action = ['GAIN_RADICAL', '*1', 1]
        for order0 in self.orderList:
            bond0 = Bond(None, None, order=order0)
            bond = bond0.copy()
            try:
                bond.applyAction(action)
                self.fail('Bond.applyAction() unexpectedly processed a GAIN_RADICAL action with order {0}.'.format(order0))
            except ActionError:
                pass
    
    def testApplyActionLoseRadical(self):
        """
        Test the Bond.applyAction() method for a LOSE_RADICAL action.
        """
        action = ['LOSE_RADICAL', '*1', 1]
        for order0 in self.orderList:
            bond0 = Bond(None, None, order=order0)
            bond = bond0.copy()
            try:
                bond.applyAction(action)
                self.fail('Bond.applyAction() unexpectedly processed a LOSE_RADICAL action with order {0}.'.format(order0))
            except ActionError:
                pass
    
    def testEquivalent(self):
        """
        Test the GroupBond.equivalent() method.
        """
        for order1 in self.orderList:
            for order2 in self.orderList:
                bond1 = Bond(None, None, order=order1)
                bond2 = Bond(None, None, order=order2)
                if order1 == order2:
                    self.assertTrue(bond1.equivalent(bond2))
                    self.assertTrue(bond2.equivalent(bond1))
                else:
                    self.assertFalse(bond1.equivalent(bond2))
                    self.assertFalse(bond2.equivalent(bond1))
    
    def testIsSpecificCaseOf(self):
        """
        Test the Bond.isSpecificCaseOf() method.
        """
        for order1 in self.orderList:
            for order2 in self.orderList:
                bond1 = Bond(None, None, order=order1)
                bond2 = Bond(None, None, order=order2)
                if order1 == order2:
                    self.assertTrue(bond1.isSpecificCaseOf(bond2))
                else:
                    self.assertFalse(bond1.isSpecificCaseOf(bond2))
                
    def testCopy(self):
        """
        Test the Bond.copy() method.
        """
        bond = self.bond.copy()
        self.assertEqual(self.bond.order, bond.order)
    
    def testPickle(self):
        """
        Test that a Bond object can be successfully pickled and
        unpickled with no loss of information.
        """
        import cPickle
        bond = cPickle.loads(cPickle.dumps(self.bond))
        self.assertEqual(self.bond.order, bond.order)

    def testUpdateLonePairs(self):
        """
        Test that updateLonePairs works as expected
        """
        mol_N1sc_N5t = Molecule().fromAdjacencyList("""
            1 N u0 p0 c+1 {2,T} {4,S}
            2 N u0 p0 c+1 {1,T} {3,S}
            3 N u0 p3 c-2 {2,S}
            4 H u0 p0 c0 {1,S}""")
        mol_N1s = Molecule().fromAdjacencyList("""
            1 N u0 p2 c0 {2,S}
            2 H u0 p0 c0 {1,S}""")
        mol_N3s = Molecule().fromAdjacencyList("""
            multiplicity 3
            1 N u2 p1 c0 {2,S}
            2 H u0 p0 c0 {1,S}""")
        mol_N3b = Molecule().fromAdjacencyList("""
            1  N u0 p1 c0 {2,D} {6,S}
            2  C u0 p0 c0 {1,D} {3,S} {7,S}
            3  C u0 p0 c0 {2,S} {4,D} {8,S}
            4  C u0 p0 c0 {3,D} {5,S} {9,S}
            5  C u0 p0 c0 {4,S} {6,D} {10,S}
            6  C u0 p0 c0 {1,S} {5,D} {11,S}
            7  H u0 p0 c0 {2,S}
            8  H u0 p0 c0 {3,S}
            9  H u0 p0 c0 {4,S}
            10 H u0 p0 c0 {5,S}
            11 H u0 p0 c0 {6,S}""")
        mol_N5s = Molecule().fromAdjacencyList("""
            multiplicity 2
            1 N u1 p0 c+1 {2,S} {3,S} {4,S}
            2 H u0 p0 c0 {1,S}
            3 H u0 p0 c0 {1,S}
            4 O u0 p3 c-1 {1,S}""")
        mol_N5d = Molecule().fromAdjacencyList("""
            1 N u0 p0 c+1 {2,D} {3,S} {4,S}
            2 O u0 p2 c0 {1,D}
            3 O u0 p2 c0 {1,S} {5,S}
            4 O u0 p3 c-1 {1,S}
            5 H u0 p0 c0 {3,S}""")
        mol_N5dd = Molecule().fromAdjacencyList("""
            1 N u0 p2 c-1 {2,D}
            2 N u0 p0 c+1 {1,D} {3,D}
            3 O u0 p2 c0 {2,D}""")
        mol_CH2_S = Molecule().fromAdjacencyList("""
            1 C u0 p1 c0 {2,S} {3,S}
            2 H u0 p0 c0 {1,S}
            3 H u0 p0 c0 {1,S}""")
        mol_carbonyl = Molecule().fromAdjacencyList("""
            1 O u0 p2 c0 {2,D}
            2 C u0 p0 c0 {1,D} {3,S} {4,S}
            3 H u0 p0 c0 {2,S}
            4 H u0 p0 c0 {2,S}""")

        mol_N1sc_N5t.updateLonePairs()
        mol_N1s.updateLonePairs()
        mol_N3s.updateLonePairs()
        mol_N3b.updateLonePairs()
        mol_N5s.updateLonePairs()
        mol_N5d.updateLonePairs()
        mol_N5dd.updateLonePairs()
        mol_CH2_S.updateLonePairs()
        mol_carbonyl.updateLonePairs()

        self.assertEqual(mol_N1sc_N5t.atoms[0].lonePairs, 0)
        self.assertEqual(mol_N1sc_N5t.atoms[2].lonePairs, 3)
        self.assertEqual(mol_N1s.atoms[0].lonePairs, 2)
        self.assertEqual(mol_N3s.atoms[0].lonePairs, 1)
        self.assertEqual(mol_N3b.atoms[0].lonePairs, 1)
        self.assertEqual(mol_N5s.atoms[0].lonePairs, 0)
        self.assertEqual(mol_N5s.atoms[3].lonePairs, 3)
        self.assertEqual(mol_N5d.atoms[0].lonePairs, 0)
        self.assertEqual(mol_N5d.atoms[1].lonePairs, 2)
        self.assertEqual(mol_N5d.atoms[2].lonePairs, 2)
        self.assertEqual(mol_N5d.atoms[3].lonePairs, 3)
        self.assertEqual(mol_N5dd.atoms[0].lonePairs, 2)
        self.assertEqual(mol_N5dd.atoms[1].lonePairs, 0)
        self.assertEqual(mol_N5dd.atoms[2].lonePairs, 2)
        self.assertEqual(mol_CH2_S.atoms[0].lonePairs, 1)
        self.assertEqual(mol_carbonyl.atoms[0].lonePairs, 2)
        self.assertEqual(mol_carbonyl.atoms[1].lonePairs, 0)
        
################################################################################

class TestMolecule(unittest.TestCase):
    """
    Contains unit tests of the Molecule class.
    """
    
    def setUp(self):
        self.adjlist_1 = """
1 *1 C u1 p0 c0  {2,S} {3,S} {4,S}
2    H u0 p0 c0  {1,S}
3    H u0 p0 c0  {1,S}
4 *2 N u0 p0 c+1 {1,S} {5,S} {6,D}
5    O u0 p3 c-1 {4,S}
6    O u0 p2 c0  {4,D}
            """
        self.molecule = [Molecule().fromAdjacencyList(self.adjlist_1)]
        
        self.adjlist_2 = """
1 *1 C u1 p0 {2,S}
2 *2 N u0 p0 c+1 {1,S} {3,S} {4,D}
3    O u0 p3 c-1 {2,S}
4    O u0 p2 {2,D}
            """
        self.molecule.append(Molecule().fromAdjacencyList(self.adjlist_2,saturateH=True))
        
    def testClearLabeledAtoms(self):
        """
        Test the Molecule.clearLabeledAtoms() method.
        """
        self.molecule[0].clearLabeledAtoms()
        for atom in self.molecule[0].atoms:
            self.assertEqual(atom.label, '')

    def testContainsLabeledAtom(self):
        """
        Test the Molecule.containsLabeledAtom() method.
        """
        for atom in self.molecule[0].atoms:
            if atom.label != '':
                self.assertTrue(self.molecule[0].containsLabeledAtom(atom.label))
        self.assertFalse(self.molecule[0].containsLabeledAtom('*3'))
        self.assertFalse(self.molecule[0].containsLabeledAtom('*4'))
        self.assertFalse(self.molecule[0].containsLabeledAtom('*5'))
        self.assertFalse(self.molecule[0].containsLabeledAtom('*6'))
        
    def testGetLabeledAtom(self):
        """
        Test the Molecule.getLabeledAtom() method.
        """
        for atom in self.molecule[0].atoms:
            if atom.label != '':
                self.assertEqual(atom, self.molecule[0].getLabeledAtom(atom.label))
        try:
            self.molecule[0].getLabeledAtom('*3')
            self.fail('Unexpected successful return from Molecule.getLabeledAtom() with invalid atom label.')
        except ValueError:
            pass
            
    def testGetLabeledAtoms(self):
        """
        Test the Molecule.getLabeledAtoms() method.
        """
        labeled = self.molecule[0].getLabeledAtoms()
        for atom in self.molecule[0].atoms:
            if atom.label != '':
                self.assertTrue(atom.label in labeled)
                self.assertTrue(atom in labeled.values())
            else:
                self.assertFalse(atom.label in labeled)
                self.assertFalse(atom in labeled.values())
        
        multipleLabelMolecule = Molecule().fromAdjacencyList("""
1 * C u0 p0 c0 {2,S} {3,S} {5,S} {6,S}
2 * C u0 p0 c0 {1,S} {4,S} {7,S} {8,S}
3 * C u0 p0 c0 {1,S} {9,S} {10,S} {11,S}
4 * C u0 p0 c0 {2,S} {12,S} {13,S} {14,S}
5 H u0 p0 c0 {1,S}
6 H u0 p0 c0 {1,S}
7 *1 H u0 p0 c0 {2,S}
8 *1 H u0 p0 c0 {2,S}
9 H u0 p0 c0 {3,S}
10 *1 H u0 p0 c0 {3,S}
11 H u0 p0 c0 {3,S}
12 H u0 p0 c0 {4,S}
13 H u0 p0 c0 {4,S}
14 H u0 p0 c0 {4,S}
""")
        labeled = multipleLabelMolecule.getLabeledAtoms()
        self.assertTrue('*' in labeled)
        self.assertTrue('*1' in labeled)
        self.assertEqual(len(labeled['*']),4)
        self.assertEqual(len(labeled['*1']),3)
        
    def testGetFormula(self):
        """
        Test the Molecule.getLabeledAtoms() method.
        """
        self.assertEqual(self.molecule[0].getFormula(), 'CH2NO2')
        self.assertEqual(self.molecule[1].getFormula(), 'CH2NO2')


    def testRadicalCount(self):
        """
        Test the Molecule.getRadicalCount() method.
        """
        self.assertEqual( self.molecule[0].getRadicalCount(), sum([atom.radicalElectrons for atom in self.molecule[0].atoms]) )
        self.assertEqual( self.molecule[1].getRadicalCount(), sum([atom.radicalElectrons for atom in self.molecule[1].atoms]) )
        
    def testGetMolecularWeight(self):
        """
        Test the Molecule.getMolecularWeight() method.
        """
        self.assertAlmostEqual(self.molecule[0].getMolecularWeight() * 1000, 60.03, 2)
        self.assertAlmostEqual(self.molecule[1].getMolecularWeight() * 1000, 60.03, 2)

    def testFromAdjacencyList(self):
        """
        Test the Molecule.fromAdjacencyList() method.
        """
        
        # molecule 1
        
        self.assertTrue(self.molecule[0].multiplicity == 2)
        
        atom1 = self.molecule[0].atoms[0]
        atom2 = self.molecule[0].atoms[3]
        atom3 = self.molecule[0].atoms[4]
        atom4 = self.molecule[0].atoms[5]
        self.assertTrue(self.molecule[0].hasBond(atom2,atom1))
        self.assertTrue(self.molecule[0].hasBond(atom2,atom3))
        self.assertTrue(self.molecule[0].hasBond(atom2,atom4))
        self.assertFalse(self.molecule[0].hasBond(atom1,atom3))
        self.assertFalse(self.molecule[0].hasBond(atom1,atom4))
        bond21 = atom2.bonds[atom1]
        bond23 = atom2.bonds[atom3]
        bond24 = atom2.bonds[atom4]
           
        self.assertTrue(atom1.label == '*1')
        self.assertTrue(atom1.element.symbol == 'C')
        self.assertTrue(atom1.radicalElectrons == 1)
        self.assertTrue(atom1.charge == 0)
        
        self.assertTrue(atom2.label == '*2')
        self.assertTrue(atom2.element.symbol == 'N')
        self.assertTrue(atom2.radicalElectrons == 0)
        self.assertTrue(atom2.charge == 1)
        
        self.assertTrue(atom3.label == '')
        self.assertTrue(atom3.element.symbol == 'O')
        self.assertTrue(atom3.radicalElectrons == 0)
        self.assertTrue(atom3.charge == -1)
        
        self.assertTrue(atom4.label == '')
        self.assertTrue(atom4.element.symbol == 'O')
        self.assertTrue(atom4.radicalElectrons == 0)
        self.assertTrue(atom4.charge == 0)

        self.assertTrue(bond21.isSingle())
        self.assertTrue(bond23.isSingle())
        self.assertTrue(bond24.isDouble())
        
        # molecule 2
        
        self.assertTrue(self.molecule[1].multiplicity == 2)
        
        atom1 = self.molecule[1].atoms[0]
        atom2 = self.molecule[1].atoms[1]
        atom3 = self.molecule[1].atoms[2]
        atom4 = self.molecule[1].atoms[3]
        self.assertTrue(self.molecule[1].hasBond(atom2,atom1))
        self.assertTrue(self.molecule[1].hasBond(atom2,atom3))
        self.assertTrue(self.molecule[1].hasBond(atom2,atom4))
        self.assertFalse(self.molecule[1].hasBond(atom1,atom3))
        self.assertFalse(self.molecule[1].hasBond(atom1,atom4))
        bond21 = atom2.bonds[atom1]
        bond23 = atom2.bonds[atom3]
        bond24 = atom2.bonds[atom4]
           
        self.assertTrue(atom1.label == '*1')
        self.assertTrue(atom1.element.symbol == 'C')
        self.assertTrue(atom1.radicalElectrons == 1)
        self.assertTrue(atom1.charge == 0)
        
        self.assertTrue(atom2.label == '*2')
        self.assertTrue(atom2.element.symbol == 'N')
        self.assertTrue(atom2.radicalElectrons == 0)
        self.assertTrue(atom2.charge == 1)
        
        self.assertTrue(atom3.label == '')
        self.assertTrue(atom3.element.symbol == 'O')
        self.assertTrue(atom3.radicalElectrons == 0)
        self.assertTrue(atom3.charge == -1)
        
        self.assertTrue(atom4.label == '')
        self.assertTrue(atom4.element.symbol == 'O')
        self.assertTrue(atom4.radicalElectrons == 0)
        self.assertTrue(atom4.charge == 0)

        self.assertTrue(bond21.isSingle())
        self.assertTrue(bond23.isSingle())
        self.assertTrue(bond24.isDouble())
        
        

    def testToAdjacencyList(self):
        """
        Test the Molecule.toAdjacencyList() method.
        """
        adjlist_1 = self.molecule[0].toAdjacencyList(removeH=False)
        newMolecule = Molecule().fromAdjacencyList(adjlist_1)
        self.assertTrue(self.molecule[0].isIsomorphic(newMolecule))
        
        #self.assertEqual(adjlist_1.strip(), self.adjlist_1.strip())
        
#    def testFromOldAdjacencyList(self):
#        """
#        Test we can read things with implicit hydrogens.
#        """
#        adjList = """
#        1 O 0 
#        """ # should be Water
#        molecule = Molecule().fromAdjacencyList(adjList, saturateH=True) # only works with saturateH=True
#        self.assertEqual(molecule.getFormula(),'H2O')

    def testIsomorphism(self):
        """
        Check the graph isomorphism functions.
        """
        molecule1 = Molecule().fromSMILES('C=CC=C[CH]C')
        molecule2 = Molecule().fromSMILES('C[CH]C=CC=C')
        self.assertTrue(molecule1.isIsomorphic(molecule2))
        self.assertTrue(molecule2.isIsomorphic(molecule1))

    def testSubgraphIsomorphism(self):
        """
        Check the graph isomorphism functions.
        """
        molecule = Molecule().fromSMILES('C=CC=C[CH]C')
        group = Group().fromAdjacencyList("""
        1 Cd u0 p0 c0 {2,D}
        2 Cd u0 p0 c0 {1,D}
        """)

        self.assertTrue(molecule.isSubgraphIsomorphic(group))
        mapping = molecule.findSubgraphIsomorphisms(group)
        self.assertTrue(len(mapping) == 4, "len(mapping) = %d, should be = 4" % (len(mapping)))
        for map in mapping:
            self.assertTrue(len(map) == min(len(molecule.atoms), len(group.atoms)))
            for key, value in map.iteritems():
                self.assertTrue(key in molecule.atoms)
                self.assertTrue(value in group.atoms)

    def testSubgraphIsomorphismAgain(self):
        molecule = Molecule()
        molecule.fromAdjacencyList("""
        1 * C u0 p0 c0 {2,D} {7,S} {8,S}
        2   C u0 p0 c0 {1,D} {3,S} {9,S}
        3   C u0 p0 c0 {2,S} {4,D} {10,S}
        4   C u0 p0 c0 {3,D} {5,S} {11,S}
        5   C u0 p0 c0 {4,S} {6,S} {12,S} {13,S}
        6   C u0 p0 c0 {5,S} {14,S} {15,S} {16,S}
        7   H u0 p0 c0 {1,S}
        8   H u0 p0 c0 {1,S}
        9   H u0 p0 c0 {2,S}
        10  H u0 p0 c0 {3,S}
        11  H u0 p0 c0 {4,S}
        12  H u0 p0 c0 {5,S}
        13  H u0 p0 c0 {5,S}
        14  H u0 p0 c0 {6,S}
        15  H u0 p0 c0 {6,S}
        16  H u0 p0 c0 {6,S}
        """)

        group = Group()
        group.fromAdjacencyList("""
        1 * C u0 p0 c0 {2,D} {3,S} {4,S}
        2   C u0 p0 c0 {1,D}
        3   H u0 p0 c0 {1,S}
        4   H u0 p0 c0 {1,S}
        """)

        labeled1 = molecule.getLabeledAtoms().values()[0]
        labeled2 = group.getLabeledAtoms().values()[0]

        initialMap = {labeled1: labeled2}
        self.assertTrue(molecule.isSubgraphIsomorphic(group, initialMap))

        initialMap = {labeled1: labeled2}
        mapping = molecule.findSubgraphIsomorphisms(group, initialMap)
        self.assertTrue(len(mapping) == 2,  "len(mapping) = %d, should be = 2" % (len(mapping)))
        for map in mapping:
            self.assertTrue(len(map) == min(len(molecule.atoms), len(group.atoms)))
            for key, value in map.iteritems():
                self.assertTrue(key in molecule.atoms)
                self.assertTrue(value in group.atoms)

    def testSubgraphIsomorphismManyLabels(self):
        molecule = Molecule() # specific case (species)
        molecule.fromAdjacencyList("""
1 *1 C  u1 p0 c0 {2,S} {3,S} {4,S}
2    C  u0 p0 c0 {1,S} {3,S} {5,S} {6,S}
3    C  u0 p0 c0 {1,S} {2,S} {7,S} {8,S}
4    H  u0 p0 c0 {1,S}
5    H  u0 p0 c0 {2,S}
6    H  u0 p0 c0 {2,S}
7    H  u0 p0 c0 {3,S}
8    H  u0 p0 c0 {3,S}
        """)

        group = Group() # general case (functional group)
        group.fromAdjacencyList("""
1 *1 C   u1 p0 c0 {2,S}, {3,S}
2    R!H u0 p0 c0 {1,S}
3    R!H u0 p0 c0 {1,S}
        """)

        labeled1 = molecule.getLabeledAtoms()
        labeled2 = group.getLabeledAtoms()
        initialMap = {}
        for label,atom1 in labeled1.iteritems():
            initialMap[atom1] = labeled2[label]
        self.assertTrue(molecule.isSubgraphIsomorphic(group, initialMap))

        mapping = molecule.findSubgraphIsomorphisms(group, initialMap)
        self.assertEqual(len(mapping), 2)
        for map in mapping:
            self.assertTrue(len(map) == min(len(molecule.atoms), len(group.atoms)))
            for key, value in map.iteritems():
                self.assertTrue(key in molecule.atoms)
                self.assertTrue(value in group.atoms)

    def testAdjacencyList(self):
        """
        Check the adjacency list read/write functions for a full molecule.
        """
        molecule1 = Molecule().fromAdjacencyList("""
        1  C u0 p0 c0 {2,D} {7,S} {8,S}
        2  C u0 p0 c0 {1,D} {3,S} {9,S}
        3  C u0 p0 c0 {2,S} {4,D} {10,S}
        4  C u0 p0 c0 {3,D} {5,S} {11,S}
        5  C u1 {4,S} {6,S} {12,S}
        6  C u0 p0 c0 {5,S} {13,S} {14,S} {15,S}
        7  H u0 p0 c0 {1,S}
        8  H u0 p0 c0 {1,S}
        9  H u0 p0 c0 {2,S}
        10 H u0 p0 c0 {3,S}
        11 H u0 p0 c0 {4,S}
        12 H u0 p0 c0 {5,S}
        13 H u0 p0 c0 {6,S}
        14 H u0 p0 c0 {6,S}
        15 H u0 p0 c0 {6,S}
        """)
        molecule2 = Molecule().fromSMILES('C=CC=C[CH]C')
        self.assertTrue(molecule1.isIsomorphic(molecule2))
        self.assertTrue(molecule2.isIsomorphic(molecule1))

    def testSSSR(self):
        """
        Test the Molecule.getSmallestSetOfSmallestRings() method with a complex
        polycyclic molecule.
        """
        molecule = Molecule()
        molecule.fromSMILES('C(CC1C(C(CCCCCCCC)C1c1ccccc1)c1ccccc1)CCCCCC')
        #http://cactus.nci.nih.gov/chemical/structure/C(CC1C(C(CCCCCCCC)C1c1ccccc1)c1ccccc1)CCCCCC/image
        sssr = molecule.getSmallestSetOfSmallestRings()
        self.assertEqual( len(sssr), 3)

    def testIsInCycleEthane(self):
        """
        Test the Molecule.isInCycle() method with ethane.
        """
        molecule = Molecule().fromSMILES('CC')
        for atom in molecule.atoms:
            self.assertFalse(molecule.isAtomInCycle(atom))
        for atom1 in molecule.atoms:
            for atom2, bond in atom1.bonds.items():
                self.assertFalse(molecule.isBondInCycle(bond))

    def testIsInCycleCyclohexane(self):
        """
        Test the Molecule.isInCycle() method with ethane.
        """
        molecule = Molecule().fromInChI('InChI=1/C6H12/c1-2-4-6-5-3-1/h1-6H2')
        for atom in molecule.atoms:
            if atom.isHydrogen():
                self.assertFalse(molecule.isAtomInCycle(atom))
            elif atom.isCarbon():
                self.assertTrue(molecule.isAtomInCycle(atom))
        for atom1 in molecule.atoms:
            for atom2, bond in atom1.bonds.items():
                if atom1.isCarbon() and atom2.isCarbon():
                    self.assertTrue(molecule.isBondInCycle(bond))
                else:
                    self.assertFalse(molecule.isBondInCycle(bond))
        
    def testFromSMILESH(self):
        """
        Make sure that H radical is produced properly from its SMILES
        representation.
        """
        molecule = Molecule(SMILES='[H]')
        self.assertEqual(len(molecule.atoms), 1)
        H = molecule.atoms[0]
        self.assertTrue(H.isHydrogen())
        self.assertEqual(H.radicalElectrons, 1)

    def testFromInChIH(self):
        """
        Make sure that H radical is produced properly from its InChI
        representation.
        """
        molecule = Molecule().fromInChI('InChI=1/H')
        self.assertEqual(len(molecule.atoms), 1)
        H = molecule.atoms[0]
        self.assertTrue(H.isHydrogen())
        self.assertEqual(H.radicalElectrons, 1)

    def testPickle(self):
        """
        Test that a Molecule object can be successfully pickled and
        unpickled with no loss of information.
        """
        molecule0 = Molecule().fromSMILES('C=CC=C[CH2]C')
        molecule0.update()
        import cPickle
        molecule = cPickle.loads(cPickle.dumps(molecule0))
        
        self.assertEqual(len(molecule0.atoms), len(molecule.atoms))
        self.assertEqual(molecule0.getFormula(), molecule.getFormula())
        self.assertTrue(molecule0.isIsomorphic(molecule))
        self.assertTrue(molecule.isIsomorphic(molecule0))

    def testRadicalCH(self):
        """
        Test that the species [CH] has one radical electrons and a spin multiplicity of 2.
        """
        molecule = Molecule().fromSMILES('[CH]')
        self.assertEqual(molecule.atoms[0].radicalElectrons, 1)
        self.assertEqual(molecule.multiplicity, 2)
        self.assertEqual(molecule.getRadicalCount(), 1)

    def testRadicalCH2(self):
        """
        Test that the species [CH2] has two radical electrons and a spin multiplicity of 3.
        """
        molecule = Molecule().fromSMILES('[CH2]')
        self.assertEqual(molecule.atoms[0].radicalElectrons, 2)
        self.assertEqual(molecule.multiplicity, 3)
        self.assertEqual(molecule.getRadicalCount(), 2)
        
    def testRadicalCH2CH2CH2(self):
        """
        Test radical count on [CH2]C[CH2]
        """
        molecule = Molecule().fromSMILES('[CH2]C[CH2]')
        self.assertEqual(molecule.getRadicalCount(), 2)

    def testSingletCarbene(self):
        """Test radical and carbene count on singlet carbene."""
        mol = Molecule().fromAdjacencyList("""
1 C u0 p1 {2,S}
2 C u0 p1 {1,S}
""", saturateH=True)
        self.assertEqual(mol.getRadicalCount(), 0)
        self.assertEqual(mol.getSingletCarbeneCount(), 2)

    def testTripletCarbene(self):
        """Test radical and carbene count on triplet carbene."""
        mol = Molecule().fromAdjacencyList("""
1 C u2 p0 {2,S}
2 C u0 p1 {1,S}
""", saturateH=True)
        self.assertEqual(mol.getRadicalCount(), 2)
        self.assertEqual(mol.getSingletCarbeneCount(), 1)

    def testSingletCarbon(self):
        """Test that getSingletCarbeneCount returns 1 for singlet carbon atom."""
        mol = Molecule().fromAdjacencyList('1 C u0 p2')
        self.assertEqual(mol.getSingletCarbeneCount(), 1)
        
    def testSMILES(self):
        """
        Test that we can generate a few SMILES strings as expected
        """
        import rmgpy.molecule
        test_strings = ['[C-]#[O+]', '[C]', '[CH]', 'OO', '[H][H]', '[H]',
                       '[He]', '[O]', 'O', '[CH3]', 'C', '[OH]', 'CCC',
                       'CC', 'N#N', '[O]O', 'C[CH2]', '[Ar]', 'CCCC',
                       'O=C=O', 'N#[C]',
                       ]
        for s in test_strings:
            molecule = Molecule(SMILES=s)
            self.assertEqual(s, molecule.toSMILES())

    def testKekuleToSMILES(self):
        """
        Test that we can print SMILES strings of Kekulized structures
        
        The first two are different Kekule forms of the same thing.
        """
        test_cases = {
                    "CC1C=CC=CC=1O":"""
                        1 C u0 p0 c0 {2,S} {9,S} {10,S} {11,S}
                        2 C u0 p0 c0 {1,S} {3,D} {4,S}
                        3 C u0 p0 c0 {2,D} {5,S} {8,S}
                        4 C u0 p0 c0 {2,S} {7,D} {12,S}
                        5 C u0 p0 c0 {3,S} {6,D} {13,S}
                        6 C u0 p0 c0 {5,D} {7,S} {14,S}
                        7 C u0 p0 c0 {4,D} {6,S} {15,S}
                        8 O u0 p2 c0 {3,S} {16,S}
                        9 H u0 p0 c0 {1,S}
                        10 H u0 p0 c0 {1,S}
                        11 H u0 p0 c0 {1,S}
                        12 H u0 p0 c0 {4,S}
                        13 H u0 p0 c0 {5,S}
                        14 H u0 p0 c0 {6,S}
                        15 H u0 p0 c0 {7,S}
                        16 H u0 p0 c0 {8,S}""",
                    "CC1=CC=CC=C1O":"""
                        1 C u0 p0 c0 {2,S} {9,S} {10,S} {11,S}
                        2 C u0 p0 c0 {1,S} {3,S} {4,D}
                        3 C u0 p0 c0 {2,S} {5,D} {8,S}
                        4 C u0 p0 c0 {2,D} {7,S} {15,S}
                        5 C u0 p0 c0 {3,D} {6,S} {12,S}
                        6 C u0 p0 c0 {5,S} {7,D} {13,S}
                        7 C u0 p0 c0 {4,S} {6,D} {14,S}
                        8 O u0 p2 c0 {3,S} {16,S}
                        9 H u0 p0 c0 {1,S}
                        10 H u0 p0 c0 {1,S}
                        11 H u0 p0 c0 {1,S}
                        12 H u0 p0 c0 {5,S}
                        13 H u0 p0 c0 {6,S}
                        14 H u0 p0 c0 {7,S}
                        15 H u0 p0 c0 {4,S}
                        16 H u0 p0 c0 {8,S}""",
                    "CC1C=CC=CC=1":"""
                        1  C u0 p0 c0 {2,D} {6,S} {7,S}
                        2  C u0 p0 c0 {1,D} {3,S} {8,S}
                        3  C u0 p0 c0 {2,S} {4,D} {9,S}
                        4  C u0 p0 c0 {3,D} {5,S} {10,S}
                        5  C u0 p0 c0 {4,S} {6,D} {11,S}
                        6  C u0 p0 c0 {1,S} {5,D} {12,S}
                        7  C u0 p0 c0 {1,S} {13,S} {14,S} {15,S}
                        8  H u0 p0 c0 {2,S}
                        9  H u0 p0 c0 {3,S}
                        10 H u0 p0 c0 {4,S}
                        11 H u0 p0 c0 {5,S}
                        12 H u0 p0 c0 {6,S}
                        13 H u0 p0 c0 {7,S}
                        14 H u0 p0 c0 {7,S}
                        15 H u0 p0 c0 {7,S}"""
                    }
        for smiles, adjlist in test_cases.iteritems():
            m = Molecule().fromAdjacencyList(adjlist)
            s = m.toSMILES()
            self.assertEqual(s, smiles, "Generated SMILES string {0} instead of {1}".format(s, smiles))
        

    def testKekuleRoundTripSMILES(self):
        """
        Test that we can round-trip SMILES strings of Kekulized aromatics
        """
        import rmgpy.molecule
        test_strings = [
                       'CC1=CC=CC=C1O', 'CC1C=CC=CC=1O',
                       # 'Cc1ccccc1O', # this will fail because it is Kekulized during fromSMILES()
                       ]
        for s in test_strings:
            molecule = Molecule(SMILES=s)
            self.assertEqual(s, molecule.toSMILES(), "Started with {0} but ended with {1}".format(s, molecule.toSMILES()))

    def testInChIKey(self):
        """
        Test that InChI Key generation is working properly.
        """
        molecule = Molecule().fromInChI('InChI=1S/C7H12/c1-2-7-4-3-6(1)5-7/h6-7H,1-5H2')
        key = molecule.toInChIKey()
        self.assertEqual(key, 'UMRZSTCPUPJPOJ-UHFFFAOYSA')
        
    def testAugmentedInChI(self):
        """
        Test the Augmented InChI generation
        """
        mol = Molecule().fromAdjacencyList("""
            1     C     u1 p0 c0 {2,S}
            2     C     u1 p0 c0 {1,S}
        """, saturateH=True)
        
        self.assertEqual(mol.toAugmentedInChI(), 'InChI=1S/C2H4/c1-2/h1-2H2/u1,2')
        
    def testAugmentedInChIKey(self):
        """
        Test the Augmented InChI Key generation
        """
        mol = Molecule().fromAdjacencyList("""
            1     C     u1 p0 c0 {2,S}
            2     C     u1 p0 c0 {1,S}
        """, saturateH=True)
        
        self.assertEqual(mol.toAugmentedInChIKey(), 'VGGSQFUCUMXWEO-UHFFFAOYSA-u1,2')

    def testLinearMethane(self):
        """
        Test the Molecule.isLinear() method.
        """
        self.assertFalse(Molecule().fromSMILES('C').isLinear())
    
    def testLinearEthane(self):
        """
        Test the Molecule.isLinear() method.
        """
        self.assertFalse(Molecule().fromSMILES('CC').isLinear())
    
    def testLinearPropane(self):
        """
        Test the Molecule.isLinear() method.
        """
        self.assertFalse(Molecule().fromSMILES('CCC').isLinear())
    
    def testLinearNeopentane(self):
        """
        Test the Molecule.isLinear() method.
        """
        self.assertFalse(Molecule().fromSMILES('CC(C)(C)C').isLinear())
    
    def testLinearHydrogen(self):
        """
        Test the Molecule.isLinear() method.
        """
        self.assertFalse(Molecule().fromSMILES('[H]').isLinear())
    
    def testLinearOxygen(self):
        """
        Test the Molecule.isLinear() method.
        """
        self.assertTrue(Molecule().fromSMILES('O=O').isLinear())
    
    def testLinearCarbonDioxide(self):
        """
        Test the Molecule.isLinear() method.
        """
        self.assertTrue(Molecule().fromSMILES('O=C=O').isLinear())
    
    def testLinearAcetylene(self):
        """
        Test the Molecule.isLinear() method.
        """
        self.assertTrue(Molecule().fromSMILES('C#C').isLinear())
    
    def testLinear135Hexatriyne(self):
        """
        Test the Molecule.isLinear() method.
        """
        self.assertTrue(Molecule().fromSMILES('C#CC#CC#C').isLinear())

    def testAromaticBenzene(self):
        """
        Test the Molecule.isAromatic() method for Benzene.
        """
        m = Molecule().fromSMILES('C1=CC=CC=C1')
        isomers = m.generate_resonance_structures()
        self.assertTrue(any(isomer.isAromatic() for isomer in isomers))

    def testAromaticNaphthalene(self):
        """
        Test the Molecule.isAromatic() method for Naphthalene.
        """
        m = Molecule().fromSMILES('C12C(C=CC=C1)=CC=CC=2')
        isomers = m.generate_resonance_structures()
        self.assertTrue(any(isomer.isAromatic() for isomer in isomers))
                        
    def testAromaticCyclohexane(self):
        """
        Test the Molecule.isAromatic() method for Cyclohexane.
        """
        m = Molecule().fromSMILES('C1CCCCC1')
        isomers = m.generate_resonance_structures()
        self.assertFalse(any(isomer.isAromatic() for isomer in isomers))
         
    def testCountInternalRotorsEthane(self):
        """
        Test the Molecule.countInternalRotors() method.
        """
        self.assertEqual(Molecule().fromSMILES('CC').countInternalRotors(), 1)
        
    def testCountInternalRotorsPropane(self):
        """
        Test the Molecule.countInternalRotors() method.
        """
        self.assertEqual(Molecule().fromSMILES('CCC').countInternalRotors(), 2)
    
    def testCountInternalRotorsNeopentane(self):
        """
        Test the Molecule.countInternalRotors() method.
        """
        self.assertEqual(Molecule().fromSMILES('CC(C)(C)C').countInternalRotors(), 4)
    
    def testCountInternalRotorsMethylCyclohexane(self):
        """
        Test the Molecule.countInternalRotors() method.
        """
        self.assertEqual(Molecule().fromSMILES('C1CCCC1C').countInternalRotors(), 1)
    
    def testCountInternalRotorsEthylene(self):
        """
        Test the Molecule.countInternalRotors() method.
        """
        self.assertEqual(Molecule().fromSMILES('C=C').countInternalRotors(), 0)
    
    def testCountInternalRotorsAcetylene(self):
        """
        Test the Molecule.countInternalRotors() method.
        """
        self.assertEqual(Molecule().fromSMILES('C#C').countInternalRotors(), 0)
    
    def testCarbeneIdentifiers(self):
        """
        Test that singlet carbene molecules, bearing an electron pair rather than unpaired electrons
        are correctly converted into rdkit molecules and identifiers.
        """
        

        ch2_t = '''
        multiplicity 3
        1 C u2 p0 c0 {2,S} {3,S}
        2 H u0 p0 c0 {1,S}
        3 H u0 p0 c0 {1,S}
        '''
        
        mol = Molecule().fromAdjacencyList(ch2_t)
    
        self.assertEqual( mol.toAugmentedInChI(), 'InChI=1S/CH2/h1H2/u1,1')
        self.assertEqual( mol.toSMILES(), '[CH2]')
        

        ch2_s = '''
        multiplicity 1
        1 C u0 p1 c0 {2,S} {3,S}
        2 H u0 p0 c0 {1,S}
        3 H u0 p0 c0 {1,S}
        '''
        
        mol = Molecule().fromAdjacencyList(ch2_s)
        self.assertEqual( mol.toAugmentedInChI(), 'InChI=1S/CH2/h1H2/lp1')
        self.assertEqual( mol.toSMILES(), '[CH2]')
        
        
    def testGetSymmetryNumber(self):
        """
        Test that the symmetry number getter works properly
        """
        
        mol = Molecule().fromSMILES('C')
        
        self.assertEquals(12, mol.getSymmetryNumber())
        
        empty = Molecule()
        self.assertEquals(1, empty.getSymmetryNumber())
    
    def testMoleculeProps(self):
        """
        Test a key-value pair is added to the props attribute of Molecule.
        """
        self.molecule[0].props['foo'] = 'bar'
        self.assertIsInstance(self.molecule[0].props, dict)
        self.assertEquals(self.molecule[0].props['foo'], 'bar')
        
    def testMoleculeProps_object_attribute(self):
        """
        Test that Molecule's props dictionaries are independent of each other.
        
        Create a test in which is checked whether props is an object attribute rather
        than a class attribute
        """
        spc2 = Molecule()
        self.molecule[0].props['foo'] = 'bar'
        spc3 = Molecule()
        spc3.props['foo'] = 'bla'
        self.assertEquals(self.molecule[0].props['foo'], 'bar')
        self.assertDictEqual(spc2.props, {})
        self.assertDictEqual(spc3.props, {'foo': 'bla'})
        
    @work_in_progress
    def testCountInternalRotorsDimethylAcetylene(self):
        """
        Test the Molecule.countInternalRotors() method for dimethylacetylene.
        
        This is a "hard" test that currently fails.
        """
        self.assertEqual(Molecule().fromSMILES('CC#CC').countInternalRotors(), 1)
        
    def testSaturateAromaticRadical(self):
        """
        Test that the Molecule.saturate() method works properly for an indenyl radical
        containing Benzene bonds
        """
        indenyl = Molecule().fromAdjacencyList("""
multiplicity 2
1  C u0 p0 c0 {2,B} {3,S} {4,B}
2  C u0 p0 c0 {1,B} {5,B} {6,S}
3  C u0 p0 c0 {1,S} {7,D} {11,S}
4  C u0 p0 c0 {1,B} {8,B} {12,S}
5  C u0 p0 c0 {2,B} {9,B} {15,S}
6  C u1 p0 c0 {2,S} {7,S} {16,S}
7  C u0 p0 c0 {3,D} {6,S} {10,S}
8  C u0 p0 c0 {4,B} {9,B} {13,S}
9  C u0 p0 c0 {5,B} {8,B} {14,S}
10 H u0 p0 c0 {7,S}
11 H u0 p0 c0 {3,S}
12 H u0 p0 c0 {4,S}
13 H u0 p0 c0 {8,S}
14 H u0 p0 c0 {9,S}
15 H u0 p0 c0 {5,S}
16 H u0 p0 c0 {6,S}
""")
        indene = Molecule().fromAdjacencyList("""
1  C u0 p0 c0 {2,B} {3,S} {4,B}
2  C u0 p0 c0 {1,B} {5,B} {6,S}
3  C u0 p0 c0 {1,S} {7,D} {11,S}
4  C u0 p0 c0 {1,B} {8,B} {12,S}
5  C u0 p0 c0 {2,B} {9,B} {15,S}
6  C u0 p0 c0 {2,S} {7,S} {16,S} {17,S}
7  C u0 p0 c0 {3,D} {6,S} {10,S}
8  C u0 p0 c0 {4,B} {9,B} {13,S}
9  C u0 p0 c0 {5,B} {8,B} {14,S}
10 H u0 p0 c0 {7,S}
11 H u0 p0 c0 {3,S}
12 H u0 p0 c0 {4,S}
13 H u0 p0 c0 {8,S}
14 H u0 p0 c0 {9,S}
15 H u0 p0 c0 {5,S}
16 H u0 p0 c0 {6,S}
17 H u0 p0 c0 {6,S}
""")
        saturated_molecule = indenyl.copy(deep=True)
        saturated_molecule.saturate()
        self.assertTrue(saturated_molecule.isIsomorphic(indene))
        
<<<<<<< HEAD
    def testFusedAromatic(self):
        """Test we can make aromatic perylene from both adjlist and SMILES"""
        perylene = Molecule().fromAdjacencyList("""
1  C u0 p0 c0 {3,B} {6,B} {7,B}
2  C u0 p0 c0 {4,B} {5,B} {8,B}
3  C u0 p0 c0 {1,B} {4,B} {11,B}
4  C u0 p0 c0 {2,B} {3,B} {12,B}
5  C u0 p0 c0 {2,B} {6,B} {15,B}
6  C u0 p0 c0 {1,B} {5,B} {16,B}
7  C u0 p0 c0 {1,B} {9,B} {10,B}
8  C u0 p0 c0 {2,B} {13,B} {14,B}
9  C u0 p0 c0 {7,B} {17,B} {22,S}
10 C u0 p0 c0 {7,B} {18,B} {23,S}
11 C u0 p0 c0 {3,B} {18,B} {25,S}
12 C u0 p0 c0 {4,B} {19,B} {26,S}
13 C u0 p0 c0 {8,B} {19,B} {28,S}
14 C u0 p0 c0 {8,B} {20,B} {29,S}
15 C u0 p0 c0 {5,B} {20,B} {31,S}
16 C u0 p0 c0 {6,B} {17,B} {32,S}
17 C u0 p0 c0 {9,B} {16,B} {21,S}
18 C u0 p0 c0 {10,B} {11,B} {24,S}
19 C u0 p0 c0 {12,B} {13,B} {27,S}
20 C u0 p0 c0 {14,B} {15,B} {30,S}
21 H u0 p0 c0 {17,S}
22 H u0 p0 c0 {9,S}
23 H u0 p0 c0 {10,S}
24 H u0 p0 c0 {18,S}
25 H u0 p0 c0 {11,S}
26 H u0 p0 c0 {12,S}
27 H u0 p0 c0 {19,S}
28 H u0 p0 c0 {13,S}
29 H u0 p0 c0 {14,S}
30 H u0 p0 c0 {20,S}
31 H u0 p0 c0 {15,S}
32 H u0 p0 c0 {16,S}
""")
        perylene2 = Molecule().fromSMILES('c1cc2cccc3c4cccc5cccc(c(c1)c23)c54')
        self.assertTrue(perylene.isIsomorphic(perylene2))

=======
>>>>>>> 91b677bd
    def testMalformedAugmentedInChI(self):
        """Test that augmented inchi without InChI layer raises Exception."""
        from .inchi import InchiException

        malform_aug_inchi = 'foo'
        with self.assertRaises(InchiException):
            mol = Molecule().fromAugmentedInChI(malform_aug_inchi)

    def testMalformedAugmentedInChI_Wrong_InChI_Layer(self):
        """Test that augmented inchi with wrong layer is caught."""
        malform_aug_inchi = 'InChI=1S/CH3/h1H2'
        with self.assertRaises(Exception):
            mol = Molecule().fromAugmentedInChI(malform_aug_inchi)

    def testMalformedAugmentedInChI_Wrong_Mult(self):
        """Test that augmented inchi with wrong layer is caught."""
        malform_aug_inchi = 'InChI=1S/CH3/h1H3'
        with self.assertRaises(Exception):
            mol = Molecule().fromAugmentedInChI(malform_aug_inchi)

    def testMalformedAugmentedInChI_Wrong_Indices(self):
        """Test that augmented inchi with wrong layer is caught."""
        malform_aug_inchi = 'InChI=1S/C6H6/c1-3-5-6-4-2/h1,6H,2,5H2/u4,1'
        with self.assertRaises(Exception):
            mol = Molecule().fromAugmentedInChI(malform_aug_inchi)

    def testRDKitMolAtomMapping(self):
        """
        Test that the atom mapping returned by toRDKitMol contains the correct
        atom indices of the atoms of the molecule when hydrogens are removed.
        """
        from .generator import toRDKitMol

        adjlist = '''
1 H u0 p0 c0 {2,S}
2 C u0 p0 c0 {1,S} {3,S} {4,S} {5,S}
3 H u0 p0 c0 {2,S}
4 H u0 p0 c0 {2,S}
5 O u0 p2 c0 {2,S} {6,S}
6 H u0 p0 c0 {5,S}
        '''

        mol = Molecule().fromAdjacencyList(adjlist)
        rdkitmol, rdAtomIndices = toRDKitMol(mol, removeHs=True, returnMapping=True)

        heavy_atoms = [at for at in mol.atoms if at.number != 1]
        for at1 in heavy_atoms:
            for at2 in heavy_atoms:
                if mol.hasBond(at1, at2):
                    try:
                        rdkitmol.GetBondBetweenAtoms(rdAtomIndices[at1],rdAtomIndices[at2])
                    except RuntimeError:
                        self.fail("RDKit failed in finding the bond in the original atom!")
    
    def testUpdateLonePairs(self):
        adjlist = """
1 Si u0 p1 c0 {2,S} {3,S}
2 H  u0 p0 c0 {1,S}
3 H  u0 p0 c0 {1,S}
"""

        mol = Molecule().fromAdjacencyList(adjlist)
        mol.updateLonePairs()
        lp = 0
        for atom in mol.atoms:
            lp += atom.lonePairs
        self.assertEqual(lp, 1)
                    
    def testLargeMolUpdate(self):
        adjlist = """
1  C u0 p0 c0 {7,S} {33,S} {34,S} {35,S}
2  C u0 p0 c0 {8,S} {36,S} {37,S} {38,S}
3  C u0 p0 c0 {5,S} {9,D} {39,S}
4  C u0 p0 c0 {6,S} {10,D} {40,S}
5  C u0 p0 c0 {3,S} {17,S} {41,S} {85,S}
6  C u0 p0 c0 {4,S} {18,D} {42,S}
7  C u0 p0 c0 {1,S} {11,S} {43,S} {44,S}
8  C u0 p0 c0 {2,S} {12,S} {45,S} {46,S}
9  C u0 p0 c0 {3,D} {31,S} {47,S}
10 C u0 p0 c0 {4,D} {32,S} {48,S}
11 C u0 p0 c0 {7,S} {19,S} {51,S} {52,S}
12 C u0 p0 c0 {8,S} {20,S} {53,S} {54,S}
13 C u0 p0 c0 {18,S} {32,S} {50,S} {86,S}
14 C u0 p0 c0 {17,D} {31,S} {49,S}
15 C u0 p0 c0 {17,S} {25,S} {63,S} {64,S}
16 C u0 p0 c0 {18,S} {26,S} {65,S} {66,S}
17 C u0 p0 c0 {5,S} {14,D} {15,S}
18 C u0 p0 c0 {6,D} {13,S} {16,S}
19 C u0 p0 c0 {11,S} {23,S} {55,S} {56,S}
20 C u0 p0 c0 {12,S} {24,S} {57,S} {58,S}
21 C u0 p0 c0 {25,S} {29,S} {75,S} {76,S}
22 C u0 p0 c0 {26,S} {30,S} {77,S} {78,S}
23 C u0 p0 c0 {19,S} {27,S} {71,S} {72,S}
24 C u0 p0 c0 {20,S} {28,S} {73,S} {74,S}
25 C u0 p0 c0 {15,S} {21,S} {59,S} {60,S}
26 C u0 p0 c0 {16,S} {22,S} {61,S} {62,S}
27 C u0 p0 c0 {23,S} {29,S} {79,S} {80,S}
28 C u0 p0 c0 {24,S} {30,S} {81,S} {82,S}
29 C u0 p0 c0 {21,S} {27,S} {67,S} {68,S}
30 C u0 p0 c0 {22,S} {28,S} {69,S} {70,S}
31 C u0 p0 c0 {9,S} {14,S} {32,S} {83,S}
32 C u0 p0 c0 {10,S} {13,S} {31,S} {84,S}
33 H u0 p0 c0 {1,S}
34 H u0 p0 c0 {1,S}
35 H u0 p0 c0 {1,S}
36 H u0 p0 c0 {2,S}
37 H u0 p0 c0 {2,S}
38 H u0 p0 c0 {2,S}
39 H u0 p0 c0 {3,S}
40 H u0 p0 c0 {4,S}
41 H u0 p0 c0 {5,S}
42 H u0 p0 c0 {6,S}
43 H u0 p0 c0 {7,S}
44 H u0 p0 c0 {7,S}
45 H u0 p0 c0 {8,S}
46 H u0 p0 c0 {8,S}
47 H u0 p0 c0 {9,S}
48 H u0 p0 c0 {10,S}
49 H u0 p0 c0 {14,S}
50 H u0 p0 c0 {13,S}
51 H u0 p0 c0 {11,S}
52 H u0 p0 c0 {11,S}
53 H u0 p0 c0 {12,S}
54 H u0 p0 c0 {12,S}
55 H u0 p0 c0 {19,S}
56 H u0 p0 c0 {19,S}
57 H u0 p0 c0 {20,S}
58 H u0 p0 c0 {20,S}
59 H u0 p0 c0 {25,S}
60 H u0 p0 c0 {25,S}
61 H u0 p0 c0 {26,S}
62 H u0 p0 c0 {26,S}
63 H u0 p0 c0 {15,S}
64 H u0 p0 c0 {15,S}
65 H u0 p0 c0 {16,S}
66 H u0 p0 c0 {16,S}
67 H u0 p0 c0 {29,S}
68 H u0 p0 c0 {29,S}
69 H u0 p0 c0 {30,S}
70 H u0 p0 c0 {30,S}
71 H u0 p0 c0 {23,S}
72 H u0 p0 c0 {23,S}
73 H u0 p0 c0 {24,S}
74 H u0 p0 c0 {24,S}
75 H u0 p0 c0 {21,S}
76 H u0 p0 c0 {21,S}
77 H u0 p0 c0 {22,S}
78 H u0 p0 c0 {22,S}
79 H u0 p0 c0 {27,S}
80 H u0 p0 c0 {27,S}
81 H u0 p0 c0 {28,S}
82 H u0 p0 c0 {28,S}
83 H u0 p0 c0 {31,S}
84 H u0 p0 c0 {32,S}
85 H u0 p0 c0 {5,S}
86 H u0 p0 c0 {13,S}
        """
        mol = Molecule().fromAdjacencyList(adjlist)

        mol.resetConnectivityValues()

        try:
            mol.updateConnectivityValues()
        except OverflowError:
            self.fail("updateConnectivityValues() raised OverflowError unexpectedly!")

    def testLargeMolCreation(self):
        """
        Test molecules between C1 to C201 in 10 carbon intervals to make
        sure that overflow errors are not generated.
        """
        for i in xrange(1,202,10):
            smi = 'C'*i
            try:
                m = Molecule(SMILES=smi)
            except OverflowError:
                self.fail('Creation of C{} failed!'.format(i))

    def testGetPolycyclicRings(self):
        """
        Test that polycyclic rings within a molecule are returned properly in the function
        `Graph().getPolycyclicRings()`
        """
        # norbornane
        m1 = Molecule(SMILES='C1CC2CCC1C2')
        polyrings1 = m1.getPolycyclicRings()
        self.assertEqual(len(polyrings1), 1)
        ring = polyrings1[0]
        self.assertEqual(len(ring),7)  # 7 carbons in cycle
        
        # dibenzyl
        m2 = Molecule(SMILES='C1=CC=C(C=C1)CCC1C=CC=CC=1')
        polyrings2 = m2.getPolycyclicRings()
        self.assertEqual(len(polyrings2), 0)
        
        # spiro[2.5]octane
        m3 = Molecule(SMILES='C1CCC2(CC1)CC2')
        polyrings3 = m3.getPolycyclicRings()
        self.assertEqual(len(polyrings3), 1)
        ring = polyrings3[0]
        self.assertEqual(len(ring),8)
        
        # 1-phenyl norbornane
        m4 = Molecule(SMILES='C1=CC=C(C=C1)C12CCC(CC1)C2')
        polyrings4 = m4.getPolycyclicRings()
        self.assertEqual(len(polyrings4), 1)
        ring = polyrings4[0]
        self.assertEqual(len(ring),7)
        
    def testGetMonocyclicRings(self):
        """
        Test that monocyclic rings within a molecule are returned properly in the function
        `Graph().getMonocyclicRings()`
        """
        m1 = Molecule(SMILES='C(CCCC1CCCCC1)CCCC1CCCC1')
        monorings = m1.getMonocyclicRings()
        self.assertEqual(len(monorings),2)
        
        m2 = Molecule(SMILES='C(CCC1C2CCC1CC2)CC1CCC1')
        monorings = m2.getMonocyclicRings()
        self.assertEqual(len(monorings),1)
        self.assertEqual(len(monorings[0]),4)
        
        m3 = Molecule(SMILES='CCCCC')
        monorings = m3.getMonocyclicRings()
        self.assertEqual(len(monorings),0)
        
    def testGetDisparateRings(self):
        """
        Test that monocyclic rings within a molecule are returned properly in the function
        `Graph().getDisparateRings()`
        """
        
        # norbornane
        m1 = Molecule(SMILES='C1CC2CCC1C2')
        monorings, polyrings = m1.getDisparateRings()
        self.assertEqual(len(monorings), 0)
        self.assertEqual(len(polyrings), 1)
        self.assertEqual(len(polyrings[0]),7)  # 7 carbons in cycle
        
        m2 = Molecule(SMILES='C(CCC1C2CCC1CC2)CC1CCC1')
        monorings, polyrings = m2.getDisparateRings()
        self.assertEqual(len(monorings),1)
        self.assertEqual(len(polyrings),1)
        self.assertEqual(len(monorings[0]),4)
        self.assertEqual(len(polyrings[0]),7)
        
        
        m3 = Molecule(SMILES='C1CCC2(CC1)CC2CCCCC1CCC1')
        monorings, polyrings = m3.getDisparateRings()
        self.assertEqual(len(polyrings), 1)
        self.assertEqual(len(monorings),1)
        self.assertEqual(len(monorings[0]),4)
        self.assertEqual(len(polyrings[0]),8)
        
        m4 = Molecule(SMILES='CCCC')
        monorings, polyrings = m4.getDisparateRings()
        self.assertEqual(len(monorings),0)
        self.assertEqual(len(polyrings),0)
        
        m5 = Molecule(SMILES='C1=CC=C(CCCC2CC2)C(=C1)CCCCCC1CC1')
        monorings, polyrings = m5.getDisparateRings()
        self.assertEqual(len(monorings),3)
        self.assertEqual(len(polyrings),0)

    def testGetSmallestSetOfSmallestRings(self):
        """
        Test that SSSR within a molecule are returned properly in the function
        `Graph().getSmallestSetOfSmallestRings()`
        """

        m1 = Molecule(SMILES='C12CCC1C3CC2CC3')
        sssr1 = m1.getSmallestSetOfSmallestRings()
        sssr1_sizes = sorted([len(ring) for ring in sssr1])
        sssr1_sizes_expected = [4, 5, 5]
        self.assertEqual(sssr1_sizes, sssr1_sizes_expected)
        
        m2 = Molecule(SMILES='C1(CC2)C(CC3)CC3C2C1')
        sssr2 = m2.getSmallestSetOfSmallestRings()
        sssr2_sizes = sorted([len(ring) for ring in sssr2])
        sssr2_sizes_expected = [5, 5, 6]
        self.assertEqual(sssr2_sizes, sssr2_sizes_expected)
        
        
        m3 = Molecule(SMILES='C1(CC2)C2C(CCCC3)C3C1')
        sssr3 = m3.getSmallestSetOfSmallestRings()
        sssr3_sizes = sorted([len(ring) for ring in sssr3])
        sssr3_sizes_expected = [4, 5, 6]
        self.assertEqual(sssr3_sizes, sssr3_sizes_expected)
        
        m4 = Molecule(SMILES='C12=CC=CC=C1C3=C2C=CC=C3')
        sssr4 = m4.getSmallestSetOfSmallestRings()
        sssr4_sizes = sorted([len(ring) for ring in sssr4])
        sssr4_sizes_expected = [4, 6, 6]
        self.assertEqual(sssr4_sizes, sssr4_sizes_expected)
        
        m5 = Molecule(SMILES='C12=CC=CC=C1CC3=C(C=CC=C3)C2')
        sssr5 = m5.getSmallestSetOfSmallestRings()
        sssr5_sizes = sorted([len(ring) for ring in sssr5])
        sssr5_sizes_expected = [6, 6, 6]
        self.assertEqual(sssr5_sizes, sssr5_sizes_expected)
    
    def testGetDeterministicSmallestSetOfSmallestRingsCase1(self):
        """
        Test fused tricyclic can be decomposed into single rings more 
        deterministically
        """
        smiles = 'C1C2C3C=CCCC2C13'

        previous_num_shared_atoms_list = None
        # repeat 100 time to test non-deterministic behavior
        for _ in range(100):
            mol =  Molecule().fromSMILES(smiles)
            sssr_det = mol.getDeterministicSmallestSetOfSmallestRings()

            
            num_shared_atoms_list = []
            for i, ring_i in enumerate(sssr_det):
                for j in range(i+1, len(sssr_det)):
                    ring_j = sssr_det[j]
                    num_shared_atoms = len(set(ring_i).intersection(ring_j))

                    num_shared_atoms_list.append(num_shared_atoms)

            num_shared_atoms_list = sorted(num_shared_atoms_list)
            
            if previous_num_shared_atoms_list is None:
                previous_num_shared_atoms_list = num_shared_atoms_list
                continue
            self.assertEqual(num_shared_atoms_list, previous_num_shared_atoms_list)
            previous_num_shared_atoms_list = num_shared_atoms_list

    def testGetDeterministicSmallestSetOfSmallestRingsCase2(self):
        """
        Test if two possible smallest rings can join the smallest set
        the method can pick one of them deterministically using sum of 
        atomic numbers along the rings.
        In this test case and with currect method setup, ring (CCSCCCCC)
        will be picked rather than ring(CCCOCC).
        """

        smiles = 'C1=CC2C3CSC(CO3)C2C1'

        previous_atom_symbols_list = None
        # repeat 100 time to test non-deterministic behavior
        for _ in range(100):
            mol =  Molecule().fromSMILES(smiles)
            sssr_det = mol.getDeterministicSmallestSetOfSmallestRings()

            atom_symbols_list = []
            for ring in sssr_det:
                atom_symbols = sorted([a.element.symbol for a in ring])
                atom_symbols_list.append(atom_symbols)

            atom_symbols_list = sorted(atom_symbols_list)

            if previous_atom_symbols_list is None:
                previous_atom_symbols_list = atom_symbols_list
                continue
            self.assertEqual(atom_symbols_list, previous_atom_symbols_list)
            previous_atom_symbols_list = atom_symbols_list

    @work_in_progress
    def testGetDeterministicSmallestSetOfSmallestRingsCase3(self):
        """
        Test if two possible smallest rings can join the smallest set
        the method can pick one of them deterministically when their
        sum of atomic numbers along the rings are also equal to each other.
        
        To break the tie, one option we have is to consider adding contributions
        from other parts of the molecule, such as atomic number weighted connectivity
        value and differentiate bond orders when calculating connectivity values.
        """
        smiles = 'C=1CC2C3CSC(O[Si]3)C2C1'

        previous_atom_symbols_list = None
        # repeat 100 time to test non-deterministic behavior
        for _ in range(100):
            mol =  Molecule().fromSMILES(smiles)
            sssr_det = mol.getDeterministicSmallestSetOfSmallestRings()

            atom_symbols_list = []
            for ring in sssr_det:
                atom_symbols = sorted([a.element.symbol for a in ring])
                atom_symbols_list.append(atom_symbols)

            atom_symbols_list = sorted(atom_symbols_list)

            if previous_atom_symbols_list is None:
                previous_atom_symbols_list = atom_symbols_list
                continue
            self.assertEqual(atom_symbols_list, previous_atom_symbols_list)
            previous_atom_symbols_list = atom_symbols_list

    def testToGroup(self):
        """
        Test if we can convert a Molecule object into a Group object.
        """
        mol = Molecule().fromSMILES('CC(C)CCCC(C)C1CCC2C3CC=C4CC(O)CCC4(C)C3CCC12C')#cholesterol
        group = mol.toGroup()
        
        self.assertTrue(isinstance(group, Group))
        
        self.assertEquals(len(mol.atoms), len(group.atoms))

        molbondcount = sum([1 for atom in mol.atoms for bondedAtom, bond in atom.edges.iteritems()])
        groupbondcount = sum([1 for atom in group.atoms for bondedAtom, bond in atom.edges.iteritems()])
        self.assertEquals(molbondcount, groupbondcount)

        for i, molAt in enumerate(mol.atoms):
            groupAtom = group.atoms[i]
            atomTypes = [groupAtomType.equivalent(molAt.atomType) for groupAtomType in groupAtom.atomType]
            self.assertTrue(any(atomTypes))

    def testToAdjacencyListWithIsotopes(self):
        """
        Test the Molecule.toAdjacencyList() method works for atoms with unexpected isotopes.
        """

        mol = Molecule().fromSMILES('CC')
        mol.atoms[0].element = getElement('C', 13)

        adjlist = mol.toAdjacencyList().translate(None, '\n ')
        adjlistExp = """
        1 C u0 p0 c0 i13 {2,S} {3,S} {4,S} {5,S}
        2 C u0 p0 c0 {1,S} {6,S} {7,S} {8,S}
        3 H u0 p0 c0 {1,S}
        4 H u0 p0 c0 {1,S}
        5 H u0 p0 c0 {1,S}
        6 H u0 p0 c0 {2,S}
        7 H u0 p0 c0 {2,S}
        8 H u0 p0 c0 {2,S}
        """.translate(None, '\n ')
        
        self.assertEquals(adjlist, adjlistExp)

        mol = Molecule().fromSMILES('CC')
        mol.atoms[2].element = getElement('H', 2)

        adjlist = mol.toAdjacencyList().translate(None, '\n ')
        adjlistExp = """
        1 C u0 p0 c0 {2,S} {3,S} {4,S} {5,S}
        2 C u0 p0 c0 {1,S} {6,S} {7,S} {8,S}
        3 H u0 p0 c0 i2 {1,S}
        4 H u0 p0 c0 {1,S}
        5 H u0 p0 c0 {1,S}
        6 H u0 p0 c0 {2,S}
        7 H u0 p0 c0 {2,S}
        8 H u0 p0 c0 {2,S}
        """.translate(None, '\n ')
        
        self.assertEquals(adjlist, adjlistExp)


        mol = Molecule().fromSMILES('OC')
        mol.atoms[0].element = getElement('O', 18)

        adjlist = mol.toAdjacencyList().translate(None, '\n ')
        adjlistExp = """
        1 O u0 p2 c0 i18 {2,S} {3,S}
        2 C u0 p0 c0 {1,S} {4,S} {5,S} {6,S}
        3 H u0 p0 c0 {1,S}
        4 H u0 p0 c0 {2,S}
        5 H u0 p0 c0 {2,S}
        6 H u0 p0 c0 {2,S}
        """.translate(None, '\n ')
        
        self.assertEquals(adjlist, adjlistExp)

    def testFromAdjacencyListWithIsotopes(self):
        """
        Test the Molecule.fromAdjacencyList() method works for atoms with unexpected isotopes.
        """

        exp = Molecule().fromSMILES('CC')
        exp.atoms[0].element = getElement('C', 13)

        adjlistCalc = """
        1 C u0 p0 c0 i13 {2,S} {3,S} {4,S} {5,S}
        2 C u0 p0 c0 {1,S} {6,S} {7,S} {8,S}
        3 H u0 p0 c0 {1,S}
        4 H u0 p0 c0 {1,S}
        5 H u0 p0 c0 {1,S}
        6 H u0 p0 c0 {2,S}
        7 H u0 p0 c0 {2,S}
        8 H u0 p0 c0 {2,S}
        """
        calc = Molecule().fromAdjacencyList(adjlistCalc)
        
        self.assertTrue(exp.isIsomorphic(calc))

        exp = Molecule().fromSMILES('CC')
        exp.atoms[2].element = getElement('H', 2)

        adjlistCalc = """
        1 C u0 p0 c0 {2,S} {3,S} {4,S} {5,S}
        2 C u0 p0 c0 {1,S} {6,S} {7,S} {8,S}
        3 H u0 p0 c0 i2 {1,S}
        4 H u0 p0 c0 {1,S}
        5 H u0 p0 c0 {1,S}
        6 H u0 p0 c0 {2,S}
        7 H u0 p0 c0 {2,S}
        8 H u0 p0 c0 {2,S}
        """
        calc = Molecule().fromAdjacencyList(adjlistCalc)
        
        self.assertTrue(exp.isIsomorphic(calc))

        exp = Molecule().fromSMILES('OC')
        exp.atoms[0].element = getElement('O', 18)

        adjlistCalc = """
        1 O u0 p2 c0 i18 {2,S} {3,S}
        2 C u0 p0 c0 {1,S} {4,S} {5,S} {6,S}
        3 H u0 p0 c0 {1,S}
        4 H u0 p0 c0 {2,S}
        5 H u0 p0 c0 {2,S}
        6 H u0 p0 c0 {2,S}
        """
        calc = Molecule().fromAdjacencyList(adjlistCalc)
        
        self.assertTrue(exp.isIsomorphic(calc))

    def testAromaticityPerceptionBenzene(self):
        """Test aromaticity perception via getAromaticRings for benzene."""
        mol = Molecule(SMILES='c1ccccc1')
        aromaticAtoms, aromaticBonds = mol.getAromaticRings()
        self.assertEqual(len(aromaticAtoms), 1)
        self.assertEqual(len(aromaticBonds), 1)
        for bond in aromaticBonds[0]:
            self.assertTrue(bond.atom1 in aromaticAtoms[0] and bond.atom2 in aromaticAtoms[0])

    def testAromaticityPerceptionTetralin(self):
        """Test aromaticity perception via getAromaticRings for tetralin."""
        mol = Molecule(SMILES='c1ccc2c(c1)CCCC2')
        aromaticAtoms, aromaticBonds = mol.getAromaticRings()
        self.assertEqual(len(aromaticAtoms), 1)
        self.assertEqual(len(aromaticBonds), 1)
        for bond in aromaticBonds[0]:
            self.assertTrue(bond.atom1 in aromaticAtoms[0] and bond.atom2 in aromaticAtoms[0])

    def testAromaticityPerceptionBiphenyl(self):
        """Test aromaticity perception via getAromaticRings for biphenyl."""
        mol = Molecule(SMILES='c1ccc(cc1)c2ccccc2')
        aromaticAtoms, aromaticBonds = mol.getAromaticRings()
        self.assertEqual(len(aromaticAtoms), 2)
        self.assertEqual(len(aromaticBonds), 2)
        for index in range(len(aromaticAtoms)):
            for bond in aromaticBonds[index]:
                self.assertTrue(bond.atom1 in aromaticAtoms[index] and bond.atom2 in aromaticAtoms[index])

    def testAromaticityPerceptionAzulene(self):
        """Test aromaticity perception via getAromaticRings for azulene."""
        mol = Molecule(SMILES='c1cccc2cccc2c1')
        aromaticAtoms, aromaticBonds = mol.getAromaticRings()
        self.assertEqual(len(aromaticAtoms), 0)
        self.assertEqual(len(aromaticBonds), 0)

    def testAromaticityPerceptionFuran(self):
        """Test aromaticity perception via getAromaticRings for furan."""
        mol = Molecule(SMILES='c1ccoc1')
        aromaticAtoms, aromaticBonds = mol.getAromaticRings()
        self.assertEqual(len(aromaticAtoms), 0)
        self.assertEqual(len(aromaticBonds), 0)

    def testArylRadicalTrue(self):
        """Test aryl radical perception for phenyl radical."""
        mol = Molecule(SMILES='[c]1ccccc1')
        self.assertTrue(mol.isArylRadical())

    def testArylRadicalFalse(self):
        """Test aryl radical perception for benzyl radical."""
        mol = Molecule(SMILES='[CH2]c1ccccc1')
        self.assertFalse(mol.isArylRadical())

    def testArylRadicalBirad(self):
        """Test aryl radical perception for biradical species.

        This is a case that is not properly handled right now, since a single boolean cannot
        characterize multiple radicals. In such cases, the method will return false if
        any of the radicals is not an aryl radical."""
        mol = Molecule(SMILES='[CH2]c1c[c]ccc1')
        self.assertFalse(mol.isArylRadical())

    def testIdenticalTrue(self):
        """Test that the isIdentical returns True with butane"""
        mol = Molecule(SMILES='CCCC')
        mol.assignAtomIDs()
        molCopy = mol.copy(deep=True)
        self.assertTrue(mol.isIsomorphic(molCopy))
        self.assertTrue(mol.isIdentical(molCopy))

    def testIdenticalFalse(self):
        """Test that the isIdentical returns False with butane"""
        mol = Molecule(SMILES='CCCC')
        mol.assignAtomIDs()
        molCopy = mol.copy(deep=True)
        # Remove a hydrogen from mol
        a = mol.atoms[-1]

        mol.removeAtom(a)
        # Remove a different hydrogen from molCopy
        b = molCopy.atoms[-2]

        molCopy.removeAtom(b)

        self.assertTrue(mol.isIsomorphic(molCopy))
        self.assertFalse(mol.isIdentical(molCopy))

    def testIdenticalFalse2(self):
        """Test that the isIdentical method returns False with ethene"""
        # Manually test addition of H radical to ethene
        reactant1 = Molecule(SMILES='C=C')
        carbons = [atom for atom in reactant1.atoms if atom.symbol == 'C']
        carbons[0].label = '*1'
        carbons[1].label = '*2'
        reactant2 = Molecule(SMILES='[H]')
        reactant2.atoms[0].label = '*3'
        # Merge reactants
        mol = reactant1.merge(reactant2)
        mol.assignAtomIDs()
        molCopy = mol.copy(deep=True)
        # Manually perform R_Addition_MultipleBond of *3 to *1
        labeledAtoms = mol.getLabeledAtoms()
        mol.getBond(labeledAtoms['*1'], labeledAtoms['*2']).decrementOrder()
        mol.addBond(Bond(labeledAtoms['*1'], labeledAtoms['*3'], order='S'))
        labeledAtoms['*2'].incrementRadical()
        labeledAtoms['*3'].decrementRadical()
        # Manually perform R_Addition_MultipleBond of *3 to *2
        labeledAtoms = molCopy.getLabeledAtoms()
        molCopy.getBond(labeledAtoms['*1'], labeledAtoms['*2']).decrementOrder()
        molCopy.addBond(Bond(labeledAtoms['*2'], labeledAtoms['*3'], order='S'))
        labeledAtoms['*1'].incrementRadical()
        labeledAtoms['*3'].decrementRadical()

        self.assertTrue(mol.isIsomorphic(molCopy))
        self.assertFalse(mol.isIdentical(molCopy))

    def testatomidvalid(self):
        """see if the atomIDVvalid method properly returns True"""
        mol = Molecule(SMILES='CCCC')
        for index, atom in enumerate(mol.atoms):
            atom.id =index
        self.assertTrue(mol.atomIDValid())

    def testatomidvalid2(self):
        """see if the atomIDVvalid method properly returns False"""
        mol = Molecule(SMILES='CCCC')
        for index, atom in enumerate(mol.atoms):
            atom.index =index
        mol.atoms[3].index = 4
        self.assertFalse(mol.atomIDValid())

    def testatomidvalid2(self):
        """see if the atomIDVvalid method properly returns False"""
        mol = Molecule(SMILES='CCCC')
        self.assertFalse(mol.atomIDValid())

    def testassignatomid(self):
        """see if the assignAtomID method properly labels molecule"""
        mol = Molecule(SMILES='CCCC')
        mol.assignAtomIDs()
        self.assertTrue(mol.atomIDValid())

    def testFingerprintProperty(self):
        """Test that the Molecule.fingerprint property works"""
        # Test getting fingerprint
        self.assertEqual(self.molecule[0].fingerprint, 'CH2NO2')

        # Test setting fingerprint
        self.molecule[0].fingerprint = 'nitronate'
        self.assertEqual(self.molecule[0].fingerprint, 'nitronate')

################################################################################

if __name__ == '__main__':
    unittest.main( testRunner = unittest.TextTestRunner(verbosity=2) )<|MERGE_RESOLUTION|>--- conflicted
+++ resolved
@@ -1471,7 +1471,6 @@
         saturated_molecule.saturate()
         self.assertTrue(saturated_molecule.isIsomorphic(indene))
         
-<<<<<<< HEAD
     def testFusedAromatic(self):
         """Test we can make aromatic perylene from both adjlist and SMILES"""
         perylene = Molecule().fromAdjacencyList("""
@@ -1511,8 +1510,6 @@
         perylene2 = Molecule().fromSMILES('c1cc2cccc3c4cccc5cccc(c(c1)c23)c54')
         self.assertTrue(perylene.isIsomorphic(perylene2))
 
-=======
->>>>>>> 91b677bd
     def testMalformedAugmentedInChI(self):
         """Test that augmented inchi without InChI layer raises Exception."""
         from .inchi import InchiException
