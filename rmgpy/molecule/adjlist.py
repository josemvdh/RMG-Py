#!/usr/bin/env python
# encoding: utf-8

################################################################################
#
#   ChemPy - A chemistry toolkit for Python
#
#   Copyright (c) 2012 by Joshua W. Allen (jwallen@mit.edu)
#
#   Permission is hereby granted, free of charge, to any person obtaining a 
#   copy of this software and associated documentation files (the "Software"), 
#   to deal in the Software without restriction, including without limitation
#   the rights to use, copy, modify, merge, publish, distribute, sublicense, 
#   and/or sell copies of the Software, and to permit persons to whom the 
#   Software is furnished to do so, subject to the following conditions:
#
#   The above copyright notice and this permission notice shall be included in
#   all copies or substantial portions of the Software.
#
#   THE SOFTWARE IS PROVIDED "AS IS", WITHOUT WARRANTY OF ANY KIND, EXPRESS OR
#   IMPLIED, INCLUDING BUT NOT LIMITED TO THE WARRANTIES OF MERCHANTABILITY,
#   FITNESS FOR A PARTICULAR PURPOSE AND NONINFRINGEMENT. IN NO EVENT SHALL
#   THE AUTHORS OR COPYRIGHT HOLDERS BE LIABLE FOR ANY CLAIM, DAMAGES OR OTHER
#   LIABILITY, WHETHER IN AN ACTION OF CONTRACT, TORT OR OTHERWISE, ARISING 
#   FROM, OUT OF OR IN CONNECTION WITH THE SOFTWARE OR THE USE OR OTHER 
#   DEALINGS IN THE SOFTWARE. 
#
################################################################################

"""
This module contains functionality for reading from and writing to the
adjacency list format used by Reaction Mechanism Generator (RMG).
"""
import logging
import re
from .molecule import Atom, Bond, getAtomType
from .group import GroupAtom, GroupBond
from .element import getElement, PeriodicSystem
from rmgpy.exceptions import InvalidAdjacencyListError

class Saturator(object):
    @staticmethod
    def saturate(atoms):
            '''
            Returns a list of atoms that is extended 
            (and bond attributes) by saturating the valency of the non-hydrogen atoms with an 
            appropriate number of hydrogen atoms.
            
            The required number of hydrogen atoms per heavy atom is determined as follows:
            H's =     max number of valence electrons - atom.radicalElectrons
                        - 2* atom.lonePairs - order - atom.charge
            
            '''
            newAtoms = []
            for atom in atoms:
                try:
                    max_number_of_valence_electrons = PeriodicSystem.valence_electrons[atom.symbol]
                except KeyError:
                    raise InvalidAdjacencyListError('Cannot add hydrogens to adjacency list: Unknown orbital for atom "{0}".'.format(atom.symbol))
                
                order = atom.getBondOrdersForAtom()
                    
                number_of_H_to_be_added = max_number_of_valence_electrons - atom.radicalElectrons - 2* atom.lonePairs - int(order) - atom.charge
                
                if number_of_H_to_be_added < 0:
                    raise InvalidAdjacencyListError('Incorrect electron configuration on atom.')
                    
                for _ in range(number_of_H_to_be_added):
                    a = Atom(element='H', radicalElectrons=0, charge=0, label='', lonePairs=0)
                    b = Bond(atom, a, 'S')
                    newAtoms.append(a)
                    atom.bonds[a] = b
                    a.bonds[atom] = b
            atoms.extend(newAtoms)  

class ConsistencyChecker(object):
        
    @staticmethod
    def check_partial_charge(atom):
            '''
            Checks whether the partial charge attribute of the atom checks out with 
            the theoretical one:
            
            '''
<<<<<<< HEAD
            if getAtomType(atom, atom.edges).label == 'Cbf':
                logging.warning("Skipping consistency check for fused benzene atom type")
                return True
            global bond_orders
=======
>>>>>>> 91b677bd
            valence = PeriodicSystem.valence_electrons[atom.symbol]
            order = atom.getBondOrdersForAtom()
                
            theoretical = valence - order - atom.radicalElectrons - 2*atom.lonePairs

            if atom.charge != theoretical:
                raise InvalidAdjacencyListError(
                    ('Invalid valency for atom {symbol} ({type}) with {radicals} unpaired electrons, '
                    '{lonePairs} pairs of electrons, {charge} charge, and bonds [{bonds}].'
                    ).format(symbol=atom.symbol,
                             type=getAtomType(atom, atom.edges).label,
                             radicals=atom.radicalElectrons,
                             lonePairs=atom.lonePairs,
                             charge=atom.charge,
<<<<<<< HEAD
                             bonds=','.join([bond.order for bond in atom.bonds.values()])
=======
                             bonds=','.join([str(bond.order) for bond in atom.bonds.values()])
>>>>>>> 91b677bd
                            ))

    @staticmethod
    def check_multiplicity(nRad, multiplicity):
        '''
        Check that the multiplicity complies with the formula: m = 2s + 1,
        where s is the sum of the spin [+/- (1/2) ] of the unpaired electrons
        
        For a simple radical (nRad = 1): 
        s = +1/2 , m = 2 (doublet)
        
        For a biradical, s can be either 0 [+0.5 + (-0.5) ] or 1 [+0.5 + (+0.5) ] 
        and m = 1 (singlet) or m = 3 (triplet).
        '''
        if nRad in [0,1]:
            if multiplicity != (nRad + 1):
                raise InvalidAdjacencyListError('Multiplicity {0} not in agreement with total number of radicals {1}.'.format(multiplicity, nRad))
        elif nRad == 2:
            if not int(multiplicity) in [1,3]: raise InvalidAdjacencyListError('Multiplicity {0} not in agreement with total number of radicals {1}.'.format(multiplicity, nRad))
<<<<<<< HEAD
        #else: logging.info("Consistency checking of multiplicity of molecules with more than 2 unpaired electrons is not implemented yet!")

=======
        elif nRad == 3:
            if not int(multiplicity) in [4,2]: raise InvalidAdjacencyListError('Multiplicity {0} not in agreement with total number of radicals {1}.'.format(multiplicity, nRad))
        elif nRad == 4:
            if not int(multiplicity) in [5,3,1]: raise InvalidAdjacencyListError('Multiplicity {0} not in agreement with total number of radicals {1}.'.format(multiplicity, nRad))
        else: logging.warning("Consistency checking of multiplicity of molecules with more than 4 unpaired electrons is not implemented yet!")
>>>>>>> 91b677bd
    
    @staticmethod
    def check_hund_rule(atom, multiplicity):
        '''
        It is checked whether atoms with 2 unpaired electrons on the same atom
        result in a multiplicity of 3, and not 1. 
        
        Unpaired electrons in 2 different orbitals belonging to the same atom
        should have the same spin, and hence, should result in a multiplicity of 3. 
        '''
        if atom.radicalElectrons == 2 and multiplicity == 1:
            raise InvalidAdjacencyListError("Violation of hund's rule. Invalid multiplicity of {0} because there is an atom with {1} unpaired electrons"
                                            .format(multiplicity, atom.radicalElectrons))
            
################################################################################

def fromOldAdjacencyList(adjlist, group=False, saturateH=False):
    """
    Convert a pre-June-2014 string adjacency list `adjlist` into a set of :class:`Atom` and
    :class:`Bond` objects. 
    It can read both "old style" that existed for years, an the "intermediate style" that
    existed for a few months in 2014, with the extra column of integers for lone pairs.
    """
    atoms = []
    atomdict = {}
    bonds = {}
    
    try:
        adjlist = adjlist.strip()
        lines = adjlist.splitlines()
        if adjlist == '' or len(lines) == 0:
            raise InvalidAdjacencyListError('Empty adjacency list.')

        # Skip the first line if it contains a label
        if len(lines[0].split()) == 1:
            label = lines.pop(0)
            if len(lines) == 0:
                raise InvalidAdjacencyListError("""Error in adjacency list\n{0}\nNo atoms specified.""".format(adjlist))
        
        mistake1 = re.compile('\{[^}]*\s+[^}]*\}')
        atomicMultiplicities = {} # these are no longer stored on atoms, so we make a separate dictionary
        # Iterate over the remaining lines, generating Atom or GroupAtom objects
        for line in lines:

            # Sometimes people put spaces after commas, which messes up the
            # parse-by-whitespace. Examples include '{Cd, Ct}'.
            if mistake1.search(line):
                raise InvalidAdjacencyListError(
                    "Error in adjacency list: \n{1}\nspecies shouldn't have spaces inside braces: {0}".format(mistake1.search(line).group(), adjlist)
                    )

            # Sometimes commas are used to delimit bonds in the bond list,
            # so replace them just in case
            line = line.replace('},{', '} {')
            
            data = line.split()

            # Skip if blank line
            if len(data) == 0: continue

            # First item is index for atom
            # Sometimes these have a trailing period (as if in a numbered list),
            # so remove it just in case
            aid = int(data[0].strip('.'))

            # If second item starts with '*', then atom is labeled
            label = ''; index = 1
            if data[1][0] == '*':
                label = data[1]
                index += 1

            # Next is the element or functional group element
            # A list can be specified with the {,} syntax
            atomType = data[index]
            if atomType[0] == '{':
                atomType = atomType[1:-1].split(',')
            else:
                atomType = [atomType]
            index += 1
            
            # Next is the electron state
            radicalElectrons = []; 
            additionalLonePairs = []
            elecState = data[index].upper()
            if elecState[0] == '{':
                elecState = elecState[1:-1].split(',')
            else:
                elecState = [elecState]
            if len(elecState) == 0:
                raise InvalidAdjacencyListError("Error in adjacency list:\n{0}\nThere must be some electronic state defined for an old adjlist".format(adjlist))
            for e in elecState:
                if e == '0':
                    radicalElectrons.append(0); additionalLonePairs.append(0)
                elif e == '1':
                    radicalElectrons.append(1); additionalLonePairs.append(0)
                elif e == '2': 
                    if not group:
                        raise InvalidAdjacencyListError("Error in adjacency list:\n{0}\nNumber of radical electrons = 2 is not specific enough.  Please use 2S or 2T.".format(adjlist))
                    # includes 2S and 2T
                    radicalElectrons.append(0); additionalLonePairs.append(1)
                    radicalElectrons.append(2); additionalLonePairs.append(0)
                elif e == '2S':
                    radicalElectrons.append(0); additionalLonePairs.append(1)
                elif e == '2T':
                    radicalElectrons.append(2); additionalLonePairs.append(0)
                elif e == '3':
                    if not group:
                        raise InvalidAdjacencyListError("Error in adjacency list:\n{0}\nNumber of radical electrons = 3 is not specific enough.  Please use 3D or 3Q.".format(adjlist))
                    # includes 3D and 3Q
                    radicalElectrons.append(1); additionalLonePairs.append(1)
                    radicalElectrons.append(3); additionalLonePairs.append(0)
                elif e == '3D':
                    radicalElectrons.append(1); additionalLonePairs.append(1)
                elif e == '3Q':
                    radicalElectrons.append(3); additionalLonePairs.append(0)
                elif e == '4':
                    if not group:
                        raise InvalidAdjacencyListError("Error in adjacency list:\n{0}\nNumber of radical electrons = 4 is not specific enough. Please use 4S, 4T, or 4V.".format(adjlist))
                    # includes 4S, 4T, and 4V
                    radicalElectrons.append(0); additionalLonePairs.append(2)
                    radicalElectrons.append(2); additionalLonePairs.append(1)
                    radicalElectrons.append(4); additionalLonePairs.append(0)
                elif e == '4S':
                    radicalElectrons.append(0); additionalLonePairs.append(2)
                elif e == '4T':
                    radicalElectrons.append(2); additionalLonePairs.append(1)
                elif e == '4V':
                    radicalElectrons.append(4); additionalLonePairs.append(0)
                elif e == 'X':
                    if not group:
                        raise InvalidAdjacencyListError("Error in adjacency list:\n{0}\nNumber of radical electrons = X is not specific enough.  Wildcards should only be used for groups.".format(adjlist))
                    radicalElectrons = []
            index += 1
            
            # Next number defines the number of lone electron pairs (if provided)
            lonePairsOfElectrons = None
            if len(data) > index:
                lpState = data[index]
                if lpState[0] == '{':
                    # this is the start of the chemical bonds - no lone pair info was provided
                    lonePairsOfElectrons = None
                else:
                    if lpState == '0':
                        lonePairsOfElectrons = 0
                    if lpState == '1':
                        lonePairsOfElectrons = 1
                    if lpState == '2':
                        lonePairsOfElectrons = 2
                    if lpState == '3':
                        lonePairsOfElectrons = 3
                    if lpState == '4':
                        lonePairsOfElectrons = 4
                    index += 1
            else: # no bonds or lone pair info provided.
                lonePairsOfElectrons = None

            # Create a new atom based on the above information
            if group:
                if lonePairsOfElectrons is not None:
                    lonePairsOfElectrons = [additional + lonePairsOfElectrons for additional in additionalLonePairs]
                atom = GroupAtom(atomType=atomType,
                                 radicalElectrons=sorted(set(radicalElectrons)),
                                 charge=None,
                                 label=label,
                                 lonePairs=lonePairsOfElectrons,  # Assign lonePairsOfElectrons as None if it is not explicitly provided
                                 )
                
            else:
                if lonePairsOfElectrons is not None:
                    # Intermediate adjlist representation
                    lonePairsOfElectrons = lonePairsOfElectrons + additionalLonePairs[0]
                else:
                    # Add the standard number of lone pairs with the additional lone pairs
                    lonePairsOfElectrons = PeriodicSystem.lone_pairs[atomType[0]] + additionalLonePairs[0]
                    
                atom = Atom(element=atomType[0],
                        radicalElectrons=radicalElectrons[0],
                        charge=0,
                        label=label,
                        lonePairs=lonePairsOfElectrons,
                        )
            # Add the atom to the list
            atoms.append(atom)
            atomdict[aid] = atom
            
            # Process list of bonds
            bonds[aid] = {}
            for datum in data[index:]:

                # Sometimes commas are used to delimit bonds in the bond list,
                # so strip them just in case
                datum = datum.strip(',')
                
                aid2, comma, order = datum[1:-1].partition(',')
                aid2 = int(aid2)
                if aid == aid2:
                    raise InvalidAdjacencyListError('Error in adjacency list:\n{1}\nAttempted to create a bond between atom {0:d} and itself.'.format(aid,adjlist))
                
                if order[0] == '{':
                    order = order[1:-1].split(',')
                else:
                    order = [order]

                bonds[aid][aid2] = order

        # Check consistency using bonddict
        for atom1 in bonds:
            for atom2 in bonds[atom1]:
                if atom2 not in bonds:
                    raise InvalidAdjacencyListError('Error in adjacency list:\n{1}\nAtom {0:d} not in bond dictionary.'.format(atom2,adjlist))
                elif atom1 not in bonds[atom2]:
                    raise InvalidAdjacencyListError('Error in adjacency list:\n{2}\nFound bond between {0:d} and {1:d}, but not the reverse'.format(atom1, atom2, adjlist))
                elif bonds[atom1][atom2] != bonds[atom2][atom1]:
                    raise InvalidAdjacencyListError('Error in adjacency list: \n{4}\nFound bonds between {0:d} and {1:d}, but of different orders "{2}" and "{3}".'.format(atom1, atom2, bonds[atom1][atom2], bonds[atom2][atom1], adjlist))

        # Convert bonddict to use Atom[group] and Bond[group] objects
        atomkeys = atomdict.keys()
        atomkeys.sort()
        for aid1 in atomkeys:
            atomkeys2 = bonds[aid1].keys()
            atomkeys2.sort()
            for aid2 in atomkeys2:
                if aid1 < aid2:
                    atom1 = atomdict[aid1]
                    atom2 = atomdict[aid2]
                    order = bonds[aid1][aid2]
                    if group:
                        bond = GroupBond(atom1, atom2, order)
                    elif len(order) == 1:
                        bond = Bond(atom1, atom2, order[0])
                    else:
                        raise InvalidAdjacencyListError('Error in adjacency list:\n{0}\nMultiple bond orders specified for an atom.'.format(adjlist))
                    atom1.edges[atom2] = bond
                    atom2.edges[atom1] = bond
        
        if not group:
            if saturateH:
                # Add explicit hydrogen atoms to complete structure if desired
                newAtoms = []
                for atom in atoms:
                    try:
                        valence = PeriodicSystem.valences[atom.symbol]
                    except KeyError:
                        raise InvalidAdjacencyListError('Error in adjacency list:\n{1}\nCannot add hydrogens: Unknown valence for atom "{0}".'.format(atom.symbol, adjlist))
                    radical = atom.radicalElectrons
                    order = atom.getBondOrdersForAtom()
                    count = valence - radical - int(order) - 2*(atom.lonePairs-PeriodicSystem.lone_pairs[atom.symbol])
                    for i in range(count):
                        a = Atom(element='H', radicalElectrons=0, charge=0, label='', lonePairs=0)
                        b = Bond(atom, a, 'S')
                        newAtoms.append(a)
                        atom.bonds[a] = b
                        a.bonds[atom] = b
                atoms.extend(newAtoms)
        
            # Calculate the multiplicity for the molecule and update the charges on each atom
            nRad = 0   # total number of radical electrons
            for atom in atoms:
                atom.updateCharge()
                nRad += atom.radicalElectrons
            multiplicity = nRad + 1     # 2 s + 1, where s is the combined spin of unpaired electrons (s = 1/2 per unpaired electron)
        
        else:
            # Don't set a multiplicity for groups when converting from an old adjlist
            multiplicity = None
                    
    except InvalidAdjacencyListError:
        logging.error("Troublesome adjacency list:\n" + adjlist)
        raise
    
    return atoms, multiplicity
###############################

re_IntermediateAdjList = re.compile('^\s*(\d*)\s+' +  # atom number digit
                          '(?P<label>\*\d*\s+)?' +  # optional label eg * or *2
                          '(?P<atomtype>\{?[A-Z]\S*)\s+' +  # atomtype eg R!H or {Cb,Cd}
                          '(?P<radicals>X|\d[STDQV]?|\{?\d[^}]*\})\s+' +  #radicals eg. X or 2T or {1,2,2T}
                          '(?P<lonepairs>\d)' +  # lone pairs eg. 0
                          '(?P<bonds>(\s+\{\d+\,(?:[SDTB]|\{.+?\})\},?)*)' +  # bonds, eg {2,S} {4,{S,D}}
                          '\s*$')  # the end!

re_OldAdjList = re.compile('^\s*(\d*)\s+' +  # atom number digit
                          '(?P<label>\*\d*\s+)?' +  # optional label eg * or *2
                          '(?P<atomtype>\{?[A-Z]\S*)\s+' +  # atomtype eg R!H or {Cb,Cd}
                          '(?P<radicals>X|\d[STDQV]?|\{?\d[^}]*\})' +  #radicals eg. X or 2T or {1,2,2T}
                          '(?P<bonds>(\s+\{\d+\,(?:[SDTB]|\{.+?\})\},?)*)' +  # bonds, eg {2,S} {4,{S,D}}
                          '\s*$')  # the end!

def fromAdjacencyList(adjlist, group=False, saturateH=False):
    """
    Convert a string adjacency list `adjlist` into a set of :class:`Atom` and
    :class:`Bond` objects.
    """
    atoms = []
    atomdict = {}
    bonds = {}
    multiplicity = None
    
    adjlist = adjlist.strip()
    lines = adjlist.splitlines()
    if adjlist == '' or len(lines) == 0:
        raise InvalidAdjacencyListError('Empty adjacency list.')

    # Detect old-style adjacency lists by looking at the last line's syntax
    lastLine = lines[-1].strip()
    while not lastLine:  # Remove any empty lines from the end
        lines.pop()
        lastLine = lines[-1].strip()
    if re_IntermediateAdjList.match(lastLine):
        logging.debug("adjacency list:\n{1}\nline '{0}' looks like an intermediate style adjacency list".format(lastLine, adjlist))
        return fromOldAdjacencyList(adjlist, group=group, saturateH=saturateH)
    if re_OldAdjList.match(lastLine):
        logging.debug("Adjacency list:\n{1}\nline '{0}' looks like an old style adjacency list".format(lastLine, adjlist))
        if not group:
            logging.debug("Will assume implicit H atoms")
        return fromOldAdjacencyList(adjlist, group=group, saturateH=(not group))

    # Interpret the first line if it contains a label
    if len(lines[0].split()) == 1:
        label = lines.pop(0)
        if len(lines) == 0:
            raise InvalidAdjacencyListError('No atoms specified in adjacency list.')
        
    # Interpret the second line if it contains a multiplicity
    if lines[0].split()[0] == 'multiplicity':
        line = lines.pop(0)
        if group:
            match = re.match('\s*multiplicity\s+\[\s*(\d(?:,\s*\d)*)\s*\]\s*$', line)
            if not match:
                rematch = re.match('\s*multiplicity\s+x\s*$', line)
                assert rematch, "Invalid multiplicity line '{0}'. Should be a list like 'multiplicity [1,2,3]' or a wildcard 'multiplicity x'".format(line)
            else:
            # should match "multiplicity [1]" or " multiplicity   [ 1, 2, 3 ]" or " multiplicity [1,2,3]"
            # and whatever's inside the [] (excluding leading and trailing spaces) should be captured as group 1.
            # If a wildcard is desired, this line can be omitted or replaced with 'multiplicity x'
            # Multiplicities must be only one digit (i.e. less than 10)
            # The (?:,\s*\d)* matches patters like ", 2" 0 or more times, but doesn't capture them (because of the leading ?:)            
                multiplicities = match.group(1).split(',')
                multiplicity = [int(i) for i in multiplicities]
        else:
            match = re.match('\s*multiplicity\s+\d+\s*$', line)
            assert match, "Invalid multiplicity line '{0}'. Should be an integer like 'multiplicity 2'".format(line)
            multiplicity = int(line.split()[1])
        if len(lines) == 0:
            raise InvalidAdjacencyListError('No atoms specified in adjacency list: \n{0}'.format(adjlist))
    
    mistake1 = re.compile('\{[^}]*\s+[^}]*\}')
    # Iterate over the remaining lines, generating Atom or GroupAtom objects
    for line in lines:

        # Sometimes people put spaces after commas, which messes up the
        # parse-by-whitespace. Examples include '[Cd, Ct]'.
        if mistake1.search(line):
            raise InvalidAdjacencyListError(
                "{1} Shouldn't have spaces inside braces:\n{0}".format(mistake1.search(line).group(), adjlist)
                )

        # Sometimes commas are used to delimit bonds in the bond list,
        # so replace them just in case
        line = line.replace('},{', '} {')
        
        data = line.split()

        # Skip if blank line
        if len(data) == 0: continue

        # First item is index for atom
        # Sometimes these have a trailing period (as if in a numbered list),
        # so remove it just in case
        aid = int(data[0].strip('.'))

        # If second item starts with '*', then atom is labeled
        label = ''; index = 1
        if data[1][0] == '*':
            label = data[1]
            index += 1

        # Next is the element or functional group element
        # A list can be specified with the {,} syntax
        atomType = data[index]
        if atomType[0] == '[':
            if not group:
                raise InvalidAdjacencyListError("Error on:\n{0}\nA molecule should not assign more than one atomtype per atom.".format(adjlist))
            atomType = atomType[1:-1].split(',')
        else:
            atomType = [atomType]
        index += 1
        
        # Next the number of unpaired electrons
        unpairedElectrons = []
        uState = data[index]
        if uState[0] == 'u':
            if uState[1] == '[':
                uState = uState[2:-1].split(',')
            else:
                uState = [uState[1]]
            for u in uState:
                if u == '0':
                    unpairedElectrons.append(0)
                elif u == '1':
                    unpairedElectrons.append(1)
                elif u == '2':
                    unpairedElectrons.append(2)
                elif u == '3':
                    unpairedElectrons.append(3)
                elif u == '4':
                    unpairedElectrons.append(4)
                elif u == 'x':
                    if not group:
                        raise InvalidAdjacencyListError("Error on:\n{0}\nA molecule should not assign a wildcard to number of unpaired electrons.".format(adjlist))
                else:
                    raise InvalidAdjacencyListError('Number of unpaired electrons not recognized on\n{0}.'.format(adjlist))
            index += 1
        else:
            raise InvalidAdjacencyListError('Number of unpaired electrons not defined on\n{0}.'.format(adjlist))
        
        # Next the number of lone electron pairs (if provided)
        lonePairs = []
        if len(data) > index:
            lpState = data[index]
            if lpState[0] == 'p':
                if lpState[1] == '[':
                    lpState = lpState[2:-1].split(',')
                else:
                    lpState = [lpState[1]]
                for l in lpState:
                    if l == '0':
                        lonePairs.append(0)
                    elif l == '1':
                        lonePairs.append(1)
                    elif l == '2':
                        lonePairs.append(2)
                    elif l == '3':
                        lonePairs.append(3)
                    elif l == '4':
                        lonePairs.append(4)
                    elif l == 'x':
                        if not group:
                            raise InvalidAdjacencyListError("Error in adjacency list:\n{0}\nA molecule should not have a wildcard assigned to number of lone pairs.".format(adjlist))
                    else:
                        raise InvalidAdjacencyListError('Error in adjacency list:\n{0}\nNumber of lone electron pairs not recognized.'.format(adjlist))
                index += 1
            else:
                if not group:
                    lonePairs.append(0)
        else:
            if not group:
                lonePairs.append(0)
            
        # Next the number of partial charges (if provided)
        partialCharges = []
        if len(data) > index:
            eState = data[index]
            if eState[0] == 'c':
                if eState[1] == '[':
                    eState = eState[2:-1].split(',')
                else:
                    eState = [eState[1:]]
                for e in eState:
                    if e == '0':
                        partialCharges.append(0)
                    elif e == '+1':
                        partialCharges.append(1)
                    elif e == '+2':
                        partialCharges.append(2)
                    elif e == '+3':
                        partialCharges.append(3)
                    elif e == '+4':
                        partialCharges.append(4)
                    elif e == '-1':
                        partialCharges.append(-1)
                    elif e == '-2':
                        partialCharges.append(-2)
                    elif e == '-3':
                        partialCharges.append(-3)
                    elif e == '-4':
                        partialCharges.append(-4)
                    elif e == 'x':
                        if not group:
                            raise InvalidAdjacencyListError("Error on adjacency list:\n{0}\nA molecule should not have a wildcard assigned to number of charges.".format(adjlist))
                    else:
                        raise InvalidAdjacencyListError('Error on adjacency list:\n{0}\nNumber of partial charges not recognized.'.format(adjlist))
                index += 1
            else:
                if not group:
                    partialCharges.append(0)
        else:
            if not group:
                partialCharges.append(0)
        

        # Next the isotope (if provided)
        isotope = -1
        if len(data) > index:
            iState = data[index]
            if iState[0] == 'i':
                isotope = int(iState[1:])
                index += 1


        # Create a new atom based on the above information
        if group:
            atom = GroupAtom(atomType, unpairedElectrons, partialCharges, label, lonePairs)
        else:
            atom = Atom(atomType[0], unpairedElectrons[0], partialCharges[0], label, lonePairs[0])
            if isotope != -1:
                atom.element = getElement(atom.number, isotope)

        # Add the atom to the list
        atoms.append(atom)
        atomdict[aid] = atom
        
        # Process list of bonds
        bonds[aid] = {}
        for datum in data[index:]:

            # Sometimes commas are used to delimit bonds in the bond list,
            # so strip them just in case
            datum = datum.strip(',')
            
            aid2, comma, order = datum[1:-1].partition(',')
            aid2 = int(aid2)
            if aid == aid2:
                raise InvalidAdjacencyListError('Error in adjacency list:\n{1}\nAttempted to create a bond between atom {0:d} and itself.'.format(aid, adjlist))
            
            if order[0] == '[':
                order = order[1:-1].split(',')
            else:
                order = [order]

            bonds[aid][aid2] = order

    # Check consistency using bonddict
    for atom1 in bonds:
        for atom2 in bonds[atom1]:
            if atom2 not in bonds:
                raise InvalidAdjacencyListError('Error in adjacency list:\n{1}\nAtom {0:d} not in bond dictionary.'.format(atom2, adjlist))
            elif atom1 not in bonds[atom2]:
                raise InvalidAdjacencyListError('Error in adjacency list:\n{2}\nFound bond between {0:d} and {1:d}, but not the reverse.'.format(atom1, atom2, adjlist))
            elif bonds[atom1][atom2] != bonds[atom2][atom1]:
                raise InvalidAdjacencyListError('Error in adjacency list:\n{4}\nFound bonds between {0:d} and {1:d}, but of different orders "{2}" and "{3}".'.format(atom1, atom2, bonds[atom1][atom2], bonds[atom2][atom1], adjlist))

    # Convert bonddict to use Atom[group] and Bond[group] objects
    atomkeys = atomdict.keys()
    atomkeys.sort()
    for aid1 in atomkeys:
        atomkeys2 = bonds[aid1].keys()
        atomkeys2.sort()
        for aid2 in atomkeys2:
            if aid1 < aid2:
                atom1 = atomdict[aid1]
                atom2 = atomdict[aid2]
                order = bonds[aid1][aid2]
                if group:
                    bond = GroupBond(atom1, atom2, order)
                elif len(order) == 1:
                    bond = Bond(atom1, atom2, order[0])
                else:
                    raise InvalidAdjacencyListError('Error in adjacency list:\n{0}\nMultiple bond orders specified for an atom in a Molecule.'.format(adjlist))
                atom1.edges[atom2] = bond
                atom2.edges[atom1] = bond
    
    if saturateH:
        # Add explicit hydrogen atoms to complete structure if desired
        if not group:
            Saturator.saturate(atoms)

    
    # Consistency checks
    if not group:
        # Molecule consistency check
        # Electron and valency consistency check for each atom
        for atom in atoms: ConsistencyChecker.check_partial_charge(atom)

        nRad = sum([atom.radicalElectrons for atom in atoms])
        absolute_spin_per_electron = 1/2.
        if multiplicity == None: multiplicity = 2* (nRad * absolute_spin_per_electron) + 1
            
        ConsistencyChecker.check_multiplicity(nRad, multiplicity)
        for atom in atoms: ConsistencyChecker.check_hund_rule(atom, multiplicity)
        return atoms, multiplicity
    else:
        # Currently no group consistency check
        return atoms, multiplicity


def toAdjacencyList(atoms, multiplicity, label=None, group=False, removeH=False, removeLonePairs=False, oldStyle=False):
    """
    Convert a chemical graph defined by a list of `atoms` into a string
    adjacency list.
    """
    if oldStyle:
        return toOldAdjacencyList(atoms, multiplicity, label, group, removeH)
    
    adjlist = ''

    # Don't remove hydrogen atoms if the molecule consists only of hydrogen atoms
    try:
        if removeH and all([atom.element.symbol == 'H' for atom in atoms]): removeH = False
    except AttributeError:
        pass

    if label: adjlist += label + '\n'
    
    if group:
        if multiplicity:
            # Functional group should have a list of possible multiplicities.  
            # If the list is empty, then it does not need to be written
            adjlist += 'multiplicity [{0!s}]\n'.format(','.join(str(i) for i in multiplicity))
    else:
        assert isinstance(multiplicity, int), "Molecule should have an integer multiplicity"
        if multiplicity != 1 or any( atom.radicalElectrons for atom in atoms ):
            adjlist += 'multiplicity {0!r}\n'.format(multiplicity)

    # Determine the numbers to use for each atom
    atomNumbers = {}
    index = 0
    for atom in atoms:
        if removeH and atom.element.symbol == 'H' and atom.label == '': continue
        atomNumbers[atom] = '{0:d}'.format(index + 1)
        index += 1
    
    atomLabels = dict([(atom, '{0}'.format(atom.label)) for atom in atomNumbers])
    
    atomTypes = {}
    atomUnpairedElectrons = {}
    atomLonePairs = {}
    atomCharge = {}
    atomIsotope = {}
    if group:
        for atom in atomNumbers:
            # Atom type(s)
            if len(atom.atomType) == 1: 
                atomTypes[atom] = atom.atomType[0].label
            else:
                atomTypes[atom] = '[{0}]'.format(','.join([a.label for a in atom.atomType]))
            # Unpaired Electron(s)
            if len(atom.radicalElectrons) == 1: 
                atomUnpairedElectrons[atom] = str(atom.radicalElectrons[0])
            elif len(atom.radicalElectrons) == 0:
                atomUnpairedElectrons[atom] = 'x'  # Empty list indicates wildcard
            else:
                atomUnpairedElectrons[atom] = '[{0}]'.format(','.join([str(radical) for radical in atom.radicalElectrons]))

            # Lone Electron Pair(s)
            if len(atom.lonePairs) == 1: 
                atomLonePairs[atom] = str(atom.lonePairs[0])
            elif len(atom.lonePairs) == 0:  
                atomLonePairs[atom] = None   # Empty list indicates wildcard
            else:
                atomLonePairs[atom] = '[{0}]'.format(','.join([str(pair) for pair in atom.lonePairs]))
                
            # Charges
            if len(atom.charge) == 1: 
                atomCharge[atom] = '+' + str(atom.charge[0]) if atom.charge[0] > 0 else str(atom.charge[0])
            elif len(atom.charge) == 0:  
                atomCharge[atom] = None   # Empty list indicates wildcard
            else:
                atomCharge[atom] = '[{0}]'.format(','.join(['+'+str(charge) if charge > 0 else ''+str(charge) for charge in atom.charge]))

            # Isotopes
            atomIsotope[atom] = -1    
    else:
        for atom in atomNumbers:
            # Atom type
            atomTypes[atom] = '{0}'.format(atom.element.symbol)
            # Unpaired Electron(s)
            atomUnpairedElectrons[atom] = '{0}'.format(atom.radicalElectrons)
            # Lone Electron Pair(s)
            atomLonePairs[atom] = str(atom.lonePairs)
            # Partial Charge(s)
            atomCharge[atom] = '+'+str(atom.charge) if atom.charge > 0 else '' + str(atom.charge)
            # Isotopes
            atomIsotope[atom] = atom.element.isotope

    
    # Determine field widths
    atomNumberWidth = max([len(s) for s in atomNumbers.values()]) + 1
    atomLabelWidth = max([len(s) for s in atomLabels.values()])
    if atomLabelWidth > 0: atomLabelWidth += 1
    atomTypeWidth = max([len(s) for s in atomTypes.values()]) + 1
    atomUnpairedElectronsWidth = max([len(s) for s in atomUnpairedElectrons.values()])
    #atomLonePairWidth = max([len(s) for s in atomLonePairs.values()])
    #atomChargeWidth = max([len(s) for s in atomCharge.values()])
    
    # Assemble the adjacency list
    for atom in atoms:
        if atom not in atomNumbers: continue

        # Atom number
        adjlist += '{0:<{1:d}}'.format(atomNumbers[atom], atomNumberWidth)
        # Atom label
        adjlist += '{0:<{1:d}}'.format(atomLabels[atom], atomLabelWidth)
        # Atom type(s)
        adjlist += '{0:<{1:d}}'.format(atomTypes[atom], atomTypeWidth)
        # Unpaired Electron(s)
        adjlist += 'u{0:<{1:d}}'.format(atomUnpairedElectrons[atom], atomUnpairedElectronsWidth)
        # Lone Electron Pair(s)
        if atomLonePairs[atom] != None:
            adjlist += ' p{0}'.format(atomLonePairs[atom])
        # Partial charges
        if atomCharge[atom] != None:
            adjlist += ' c{0}'.format(atomCharge[atom])
        # Isotopes
        if atomIsotope[atom] != -1:
            adjlist += ' i{0}'.format(atomIsotope[atom])

        # Bonds list
        atoms2 = atom.bonds.keys()
        # sort them the same way as the atoms
        atoms2.sort(key=atoms.index)

        for atom2 in atoms2:
            if atom2 not in atomNumbers: continue

            bond = atom.bonds[atom2]
            adjlist += ' {{{0},'.format(atomNumbers[atom2])

            # Bond type(s)
            if group:
                code = '[{0}]'
                if len(bond.order) == 1:
                    code = '{0}'
                # preference is for string representation, backs down to number
                # numbers if doesn't work
                try:
                    adjlist += code.format(','.join(bond.getOrderStr()))
                except ValueError:
                    adjlist += code.format(','.join(str(bond.getOrderNum())))
            else:
                # preference is for string representation, backs down to number
                # numbers if doesn't work
                try:
                    adjlist += bond.getOrderStr()
                except ValueError:
                    adjlist += str(bond.getOrderNum())
            adjlist += '}'

        # Each atom begins on a new line
        adjlist += '\n'

    return adjlist

def getOldElectronState(atom):
    """
    Get the old adjacency list format electronic state
    """
    additionalLonePairs = atom.lonePairs - PeriodicSystem.lone_pairs[atom.element.symbol]
    electrons = atom.radicalElectrons + additionalLonePairs * 2
    if electrons == 0:
        electronState = '0'
    elif electrons == 1:
        electronState = '1'
    elif electrons == 2:
        if additionalLonePairs == 0:
            electronState = '2T'
        elif additionalLonePairs == 1:
            electronState = '2S'
        else:
            raise InvalidAdjacencyListError("Cannot find electron state of atom {0}".format(atom))
    elif electrons == 3:
        if additionalLonePairs == 0: 
            electronState = '3Q'
        elif additionalLonePairs == 1:
            electronState = '3D'
        else: 
            raise InvalidAdjacencyListError("Cannot find electron state of atom {0}".format(atom))
    elif electrons == 4:
        if additionalLonePairs == 0:
            electronState = '4V'
        elif additionalLonePairs == 1:
            electronState = '4T'
        elif additionalLonePairs == 2:
            electronState = '4S'
        else: 
            raise InvalidAdjacencyListError("Cannot find electron state of atom {0}".format(atom))
    else: 
        raise InvalidAdjacencyListError("Cannot find electron state of atom {0}".format(atom))
    return electronState



def toOldAdjacencyList(atoms, multiplicity=None, label=None, group=False, removeH=False):
    """
    Convert a chemical graph defined by a list of `atoms` into a string old-style 
    adjacency list that can be used in RMG-Java.  Currently not working for groups.
    """
    adjlist = ''
    
    if group:
        raise InvalidAdjacencyListError("Not yet implemented.")
    # Filter out all non-valid atoms
    if not group:
        for atom in atoms:
            if atom.element.symbol in ['He','Ne','Ar','N']:
                raise InvalidAdjacencyListError("Old-style adjacency list does not accept He, Ne, Ar, N elements.")

    # Don't remove hydrogen atoms if the molecule consists only of hydrogen atoms
    try:
        if removeH and all([atom.element.symbol == 'H' for atom in atoms]): removeH = False
    except AttributeError:
        pass

    if label: adjlist += label + '\n'

    # Determine the numbers to use for each atom
    atomNumbers = {}
    index = 0
    for atom in atoms:
        if removeH and atom.element.symbol == 'H' and atom.label == '': continue
        atomNumbers[atom] = '{0:d}'.format(index + 1)
        index += 1
    
    atomLabels = dict([(atom, '{0}'.format(atom.label)) for atom in atomNumbers])
    
    atomTypes = {}
    atomElectronStates = {}
    if group:
        raise InvalidAdjacencyListError("Not yet implemented.")
    else:
        for atom in atomNumbers:
            # Atom type
            atomTypes[atom] = '{0}'.format(atom.element.symbol)
            # Electron state(s)
            atomElectronStates[atom] = '{0}'.format(getOldElectronState(atom))    
    
    # Determine field widths
    atomNumberWidth = max([len(s) for s in atomNumbers.values()]) + 1
    atomLabelWidth = max([len(s) for s in atomLabels.values()])
    if atomLabelWidth > 0: atomLabelWidth += 1
    atomTypeWidth = max([len(s) for s in atomTypes.values()]) + 1
    atomElectronStateWidth = max([len(s) for s in atomElectronStates.values()])
    
    # Assemble the adjacency list
    for atom in atoms:
        if atom not in atomNumbers: continue

        # Atom number
        adjlist += '{0:<{1:d}}'.format(atomNumbers[atom], atomNumberWidth)
        # Atom label
        adjlist += '{0:<{1:d}}'.format(atomLabels[atom], atomLabelWidth)
        # Atom type(s)
        adjlist += '{0:<{1:d}}'.format(atomTypes[atom], atomTypeWidth)
        # Electron state(s)
        adjlist += '{0:<{1:d}}'.format(atomElectronStates[atom], atomElectronStateWidth)
        
        # Bonds list
        atoms2 = atom.bonds.keys()
        # sort them the same way as the atoms
        atoms2.sort(key=atoms.index)

        for atom2 in atoms2:
            if atom2 not in atomNumbers: continue

            bond = atom.bonds[atom2]
            adjlist += ' {{{0},'.format(atomNumbers[atom2])

            # Bond type(s)
            if group:
                if len(bond.order) == 1:
                    adjlist += bond.getOrderStr()[0]
                else:
                    adjlist += '{{{0}}}'.format(','.join(bond.getOrderStr()))
            else:
                adjlist += bond.getOrderStr()
            adjlist += '}'

        # Each atom begins on a new line
        adjlist += '\n'

    return adjlist<|MERGE_RESOLUTION|>--- conflicted
+++ resolved
@@ -82,13 +82,6 @@
             the theoretical one:
             
             '''
-<<<<<<< HEAD
-            if getAtomType(atom, atom.edges).label == 'Cbf':
-                logging.warning("Skipping consistency check for fused benzene atom type")
-                return True
-            global bond_orders
-=======
->>>>>>> 91b677bd
             valence = PeriodicSystem.valence_electrons[atom.symbol]
             order = atom.getBondOrdersForAtom()
                 
@@ -103,11 +96,7 @@
                              radicals=atom.radicalElectrons,
                              lonePairs=atom.lonePairs,
                              charge=atom.charge,
-<<<<<<< HEAD
-                             bonds=','.join([bond.order for bond in atom.bonds.values()])
-=======
                              bonds=','.join([str(bond.order) for bond in atom.bonds.values()])
->>>>>>> 91b677bd
                             ))
 
     @staticmethod
@@ -127,16 +116,11 @@
                 raise InvalidAdjacencyListError('Multiplicity {0} not in agreement with total number of radicals {1}.'.format(multiplicity, nRad))
         elif nRad == 2:
             if not int(multiplicity) in [1,3]: raise InvalidAdjacencyListError('Multiplicity {0} not in agreement with total number of radicals {1}.'.format(multiplicity, nRad))
-<<<<<<< HEAD
-        #else: logging.info("Consistency checking of multiplicity of molecules with more than 2 unpaired electrons is not implemented yet!")
-
-=======
         elif nRad == 3:
             if not int(multiplicity) in [4,2]: raise InvalidAdjacencyListError('Multiplicity {0} not in agreement with total number of radicals {1}.'.format(multiplicity, nRad))
         elif nRad == 4:
             if not int(multiplicity) in [5,3,1]: raise InvalidAdjacencyListError('Multiplicity {0} not in agreement with total number of radicals {1}.'.format(multiplicity, nRad))
         else: logging.warning("Consistency checking of multiplicity of molecules with more than 4 unpaired electrons is not implemented yet!")
->>>>>>> 91b677bd
     
     @staticmethod
     def check_hund_rule(atom, multiplicity):
