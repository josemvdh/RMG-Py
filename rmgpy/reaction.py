#!/usr/bin/env python
<<<<<<< HEAD
# encoding: utf-8
from __builtin__ import True
=======
# -*- coding: utf-8 -*-
>>>>>>> f5b7467a

###############################################################################
#                                                                             #
# RMG - Reaction Mechanism Generator                                          #
#                                                                             #
# Copyright (c) 2002-2018 Prof. William H. Green (whgreen@mit.edu),           #
# Prof. Richard H. West (r.west@neu.edu) and the RMG Team (rmg_dev@mit.edu)   #
#                                                                             #
# Permission is hereby granted, free of charge, to any person obtaining a     #
# copy of this software and associated documentation files (the 'Software'),  #
# to deal in the Software without restriction, including without limitation   #
# the rights to use, copy, modify, merge, publish, distribute, sublicense,    #
# and/or sell copies of the Software, and to permit persons to whom the       #
# Software is furnished to do so, subject to the following conditions:        #
#                                                                             #
# The above copyright notice and this permission notice shall be included in  #
# all copies or substantial portions of the Software.                         #
#                                                                             #
# THE SOFTWARE IS PROVIDED 'AS IS', WITHOUT WARRANTY OF ANY KIND, EXPRESS OR  #
# IMPLIED, INCLUDING BUT NOT LIMITED TO THE WARRANTIES OF MERCHANTABILITY,    #
# FITNESS FOR A PARTICULAR PURPOSE AND NONINFRINGEMENT. IN NO EVENT SHALL THE #
# AUTHORS OR COPYRIGHT HOLDERS BE LIABLE FOR ANY CLAIM, DAMAGES OR OTHER      #
# LIABILITY, WHETHER IN AN ACTION OF CONTRACT, TORT OR OTHERWISE, ARISING     #
# FROM, OUT OF OR IN CONNECTION WITH THE SOFTWARE OR THE USE OR OTHER         #
# DEALINGS IN THE SOFTWARE.                                                   #
#                                                                             #
###############################################################################

"""
This module contains classes and functions for working with chemical reactions.

From the `IUPAC Compendium of Chemical Terminology 
<http://dx.doi.org/10.1351/goldbook>`_, a chemical reaction is "a process that 
results in the interconversion of chemical species".

In RMG Py, a chemical reaction is represented in memory as a :class:`Reaction`
object. This module also provides the :class:`ReactionModel` class for
representing a set of chemical reactions and the species involved.
"""

import cython
import math
import numpy
import logging
import re
import os.path
from copy import copy, deepcopy
import urllib

import rmgpy.constants as constants
from rmgpy.molecule.molecule import Molecule, Atom
from rmgpy.molecule.element import Element
from rmgpy.species import Species
from rmgpy.kinetics.arrhenius import Arrhenius  #PyDev: @UnresolvedImport
from rmgpy.kinetics import KineticsData, ArrheniusEP, ThirdBody, Lindemann, Troe, Chebyshev, \
            PDepArrhenius, MultiArrhenius, MultiPDepArrhenius, getRateCoefficientUnitsFromReactionOrder, \
            StickingCoefficient, SurfaceArrhenius, SurfaceArrheniusBEP, StickingCoefficientBEP  #PyDev: @UnresolvedImport
from rmgpy.pdep.reaction import calculateMicrocanonicalRateCoefficient
from rmgpy.exceptions import ReactionError
from rmgpy.kinetics.diffusionLimited import diffusionLimiter

################################################################################

class Reaction:
    """
    A chemical reaction. The attributes are:
    
    =================== =========================== ============================
    Attribute           Type                        Description
    =================== =========================== ============================
    `index`             :class:`int`                A unique nonnegative integer index
    `label`             ``str``                     A descriptive string label
    `reactants`         :class:`list`               The reactant species (as :class:`Species` objects)
    `products`          :class:`list`               The product species (as :class:`Species` objects)
    'specificCollider'  :class:`Species`            The collider species (as a :class:`Species` object)
    `kinetics`          :class:`KineticsModel`      The kinetics model to use for the reaction
    `reversible`        ``bool``                    ``True`` if the reaction is reversible, ``False`` if not
    `transitionState`   :class:`TransitionState`    The transition state
    `duplicate`         ``bool``                    ``True`` if the reaction is known to be a duplicate, ``False`` if not
    `degeneracy`        :class:`double`             The reaction path degeneracy for the reaction
    `pairs`             ``list``                    Reactant-product pairings to use in converting reaction flux to species flux
    `comment`           ``str``                     A description of the reaction source (optional)
    =================== =========================== ============================
    
    """
    
    def __init__(self,
                 index=-1,
                 label='',
                 reactants=None,
                 products=None,
                 specificCollider=None,
                 kinetics=None,
                 reversible=True,
                 transitionState=None,
                 duplicate=False,
                 degeneracy=1,
                 pairs=None,
                 comment=''
                 ):
        self.index = index
        self.label = label
        self.reactants = reactants
        self.products = products
        self.specificCollider = specificCollider
        self._degeneracy = degeneracy
        self.kinetics = kinetics
        self.reversible = reversible
        self.transitionState = transitionState
        self.duplicate = duplicate
        self.pairs = pairs
        self.comment = comment
        self.k_effective_cache = {}

    def __repr__(self):
        """
        Return a string representation that can be used to reconstruct the
        object.
        """
        string = 'Reaction('
        if self.index != -1: string += 'index={0:d}, '.format(self.index)
        if self.label != '': string += 'label={0!r}, '.format(self.label)
        if self.reactants is not None: string += 'reactants={0!r}, '.format(self.reactants)
        if self.products is not None: string += 'products={0!r}, '.format(self.products)
        if self.specificCollider is not None: string += 'specificCollider={0!r}, '.format(self.specificCollider)
        if self.kinetics is not None: string += 'kinetics={0!r}, '.format(self.kinetics)
        if not self.reversible: string += 'reversible={0}, '.format(self.reversible)
        if self.transitionState is not None: string += 'transitionState={0!r}, '.format(self.transitionState)
        if self.duplicate: string += 'duplicate={0}, '.format(self.duplicate)
        if self.degeneracy != 1: string += 'degeneracy={0:.1f}, '.format(self.degeneracy)
        if self.pairs is not None: string += 'pairs={0}, '.format(self.pairs)
        if self.comment != '': string += 'comment={0!r}, '.format(self.comment)
        string = string[:-2] + ')'
        return string

    def __str__(self):
        """
        Return a string representation of the reaction, in the form 'A + B <=> C + D'.
        If a specificCollider exists, the srting representation is 'A + B (+S) <=> C + D (+S)'.
        """
        return self.toLabeledStr(use_index=True)
    
    def toLabeledStr(self, use_index=False):
        """
        the same as __str__ except that the labels are assumed to exist and used for reactant and products rather than 
        the labels plus the index in parentheses
        """
        arrow = ' <=> '
        if not self.reversible: arrow = ' => '
        
        if self.specificCollider:
            return arrow.join([' + '.join([str(s) if use_index else s.label for s in self.reactants])+' (+'+str(self.specificCollider)+')', ' + '.join([str(s) if use_index else s.label for s in self.products])+' (+'+str(self.specificCollider)+')'])
        else:
            return arrow.join([' + '.join([str(s) if use_index else s.label for s in self.reactants]), ' + '.join([str(s) if use_index else s.label for s in self.products])])

    def __reduce__(self):
        """
        A helper function used when pickling an object.
        """
        return (Reaction, (self.index,
                           self.label,
                           self.reactants,
                           self.products,
                           self.specificCollider,
                           self.kinetics,
                           self.reversible,
                           self.transitionState,
                           self.duplicate,
                           self.degeneracy,
                           self.pairs,
                           self.comment
                           ))

    def __getDegneneracy(self):
        return self._degeneracy
    def __setDegeneracy(self, new):
        # modify rate if kinetics exists
        if self.kinetics is not None:
            if self._degeneracy < 2:
                degeneracyRatio = new
            else:
                degeneracyRatio = (new*1.0) / self._degeneracy
            # fix kinetics comment with new degeneracy
            if 'Multiplied by reaction path degeneracy {}'.format(self._degeneracy) in self.kinetics.comment:
                self.kinetics.comment = self.kinetics.comment.replace(
                                                  'Multiplied by reaction path degeneracy {}'.format(self._degeneracy),
                                                  'Multiplied by reaction path degeneracy {}'.format(float(new)))
            elif self.kinetics.comment:
                self.kinetics.comment += 'Multiplied by reaction path degeneracy {}'.format(float(new))
            self.kinetics.changeRate(degeneracyRatio)
        # set new degeneracy
        self._degeneracy = new
    degeneracy = property(__getDegneneracy, __setDegeneracy)

    def toChemkin(self, speciesList=None, kinetics=True):
        """
        Return the chemkin-formatted string for this reaction.
        
        If `kinetics` is set to True, the chemkin format kinetics will also
        be returned (requires the `speciesList` to figure out third body colliders.)
        Otherwise, only the reaction string will be returned.
        """
        import rmgpy.chemkin
        if kinetics:
            return rmgpy.chemkin.writeKineticsEntry(self, speciesList)
        else:
            return rmgpy.chemkin.writeReactionString(self)
    
    def toCantera(self, speciesList=None, useChemkinIdentifier = False):
        """
        Converts the RMG Reaction object to a Cantera Reaction object
        with the appropriate reaction class.

        If useChemkinIdentifier is set to False, the species label is used
        instead. Be sure that species' labels are unique when setting it False.
        """
        from rmgpy.kinetics import Arrhenius, ArrheniusEP, MultiArrhenius, PDepArrhenius, MultiPDepArrhenius, Chebyshev, ThirdBody, Lindemann, Troe
                    
        import cantera as ct
        
        if speciesList is None:
            speciesList = []
        
        # Create the dictionaries containing species strings and their stoichiometries
        # for initializing the cantera reaction object
        ctReactants = {}
        ctCollider = {}
        for reactant in self.reactants:
            if useChemkinIdentifier:
                reactantName = reactant.toChemkin()
            else:
                reactantName = reactant.label
            if reactantName in ctReactants:
                ctReactants[reactantName] += 1
            else:
                ctReactants[reactantName] = 1
        ctProducts = {}
        for product in self.products:
            if useChemkinIdentifier:
                productName = product.toChemkin()
            else:
                productName = product.label
            if productName in ctProducts:
                ctProducts[productName] += 1
            else:
                ctProducts[productName] = 1
        if self.specificCollider:              # add a specific collider if exists
            ctCollider[self.specificCollider.toChemkin() if useChemkinIdentifier else self.specificCollider.label] = 1
                
        if self.kinetics:
            if isinstance(self.kinetics, Arrhenius):
                # Create an Elementary Reaction
                ctReaction = ct.ElementaryReaction(reactants=ctReactants, products=ctProducts)
            elif isinstance(self.kinetics, MultiArrhenius):
                # Return a list of elementary reactions which are duplicates
                ctReaction = [ct.ElementaryReaction(reactants=ctReactants, products=ctProducts) for arr in self.kinetics.arrhenius]
                
            elif isinstance(self.kinetics, PDepArrhenius):
                ctReaction = ct.PlogReaction(reactants=ctReactants, products=ctProducts)
                
            elif isinstance(self.kinetics, MultiPDepArrhenius):
                ctReaction = [ct.PlogReaction(reactants=ctReactants, products=ctProducts) for arr in self.kinetics.arrhenius]
                
            
            elif isinstance(self.kinetics, Chebyshev):
                ctReaction = ct.ChebyshevReaction(reactants=ctReactants, products=ctProducts)
            
            elif isinstance(self.kinetics, ThirdBody):
                if ctCollider is not None:
                    ctReaction = ct.ThreeBodyReaction(reactants=ctReactants, products=ctProducts, tbody=ctCollider)
                else:
                    ctReaction = ct.ThreeBodyReaction(reactants=ctReactants, products=ctProducts)
                
            elif isinstance(self.kinetics, Lindemann) or isinstance(self.kinetics, Troe):
                if ctCollider is not None:
                    ctReaction = ct.FalloffReaction(reactants=ctReactants, products=ctProducts, tbody=ctCollider)
                else:
                    ctReaction = ct.FalloffReaction(reactants=ctReactants, products=ctProducts)
            else:
                raise NotImplementedError('Unable to set cantera kinetics for {0}'.format(self.kinetics))
            
            
            # Set reversibility, duplicate, and ID attributes
            if isinstance(ctReaction,list):
                for rxn in ctReaction:
                    rxn.reversible = self.reversible
                    # Set the duplicate flag to true since this reaction comes from multiarrhenius or multipdeparrhenius 
                    rxn.duplicate = True
                    # Set the ID flag to the original rmg index 
                    rxn.ID = str(self.index) 
            else:
                ctReaction.reversible = self.reversible
                ctReaction.duplicate = self.duplicate
                ctReaction.ID = str(self.index)
                
            
            self.kinetics.setCanteraKinetics(ctReaction, speciesList)
            
            return ctReaction
                
        else:
            raise Exception('Cantera reaction cannot be created because there was no kinetics.')
    
    def getURL(self):
        """
        Get a URL to search for this reaction in the rmg website.
        """
        # eg. http://dev.rmg.mit.edu/database/kinetics/reaction/reactant1=1%20C%200%20%7B2,S%7D;2%20O%200%20%7B1,S%7D;__reactant2=1%20C%202T;__product1=1%20C%201;__product2=1%20C%200%20%7B2,S%7D;2%20O%201%20%7B1,S%7D;

        base_url = "http://rmg.mit.edu/database/kinetics/reaction/"

        rxn_string = ''
        for i,species in enumerate(self.reactants):
            adjlist = species.molecule[0].toAdjacencyList(removeH=False)
            rxn_string += "reactant{0}={1}__".format(i+1, adjlist)
        for i,species in enumerate(self.products):
            adjlist = species.molecule[0].toAdjacencyList(removeH=False)
            rxn_string += "product{0}={1}__".format(i+1, adjlist)

        url = base_url + urllib.quote(rxn_string)
        return url.strip('_')
        
    def isIsomerization(self):
        """
        Return ``True`` if the reaction represents an isomerization reaction
        :math:`\\ce{A <=> B}` or ``False`` if not.
        """
        return len(self.reactants) == 1 and len(self.products) == 1

    def isAssociation(self):
        """
        Return ``True`` if the reaction represents an association reaction
        :math:`\\ce{A + B <=> C}` or ``False`` if not.
        """
        return len(self.reactants) > 1 and len(self.products) == 1

    def isDissociation(self):
        """
        Return ``True`` if the reaction represents a dissociation reaction
        :math:`\\ce{A <=> B + C}` or ``False`` if not.
        """
        return len(self.reactants) == 1 and len(self.products) > 1
    
    def isUnimolecular(self):
        """
        Return ``True`` if the reaction has a single molecule as either reactant or product (or both)
        :math:`\\ce{A <=> B + C}` or :math:`\\ce{A + B <=> C}` or :math:`\\ce{A <=> B}`,
        or ``False`` if not.
        """
        return len(self.reactants) == 1 or len(self.products) == 1

    def isSurfaceReaction(self):
        """
        Return ``True`` if one or more reactants or products are surface species (or surface sites)
        """
        for spec in self.reactants:
            if spec.containsSurfaceSite():
                return True
        for spec in self.products:
            if spec.containsSurfaceSite():
                return True
        return False

    def hasTemplate(self, reactants, products):
        """
        Return ``True`` if the reaction matches the template of `reactants`
        and `products`, which are both lists of :class:`Species` objects, or
        ``False`` if not.
        """
        return ((all([spec in self.reactants for spec in reactants]) and
            all([spec in self.products for spec in products])) or
            (all([spec in self.products for spec in reactants]) and
            all([spec in self.reactants for spec in products])))

    def matchesSpecies(self, reactants, products=None):
        """
        Compares the provided reactants and products against the reactants
        and products of this reaction. Both directions are checked.

        Args:
            reactants (list): Species required on one side of the reaction
            products (list, optional): Species required on the other side
        """
        # Check forward direction
        if _isomorphicSpeciesList(self.reactants, reactants):
            if products is None or _isomorphicSpeciesList(self.products, products):
                return True
            else:
                return False
        elif _isomorphicSpeciesList(self.products, reactants):
            if products is None or _isomorphicSpeciesList(self.reactants, products):
                return True
            else:
                return False
        else:
            return False

    def isIsomorphic(self, other, eitherDirection=True, checkIdentical = False,
                     checkOnlyLabel = False, checkTemplateRxnProducts=False):
        """
        Return ``True`` if this reaction is the same as the `other` reaction,
        or ``False`` if they are different. The comparison involves comparing
        isomorphism of reactants and products, and doesn't use any kinetic
        information.

        If `eitherDirection=False` then the directions must match.

        `checkIdentical` indicates that atom ID's must match and is used in
                        checking degeneracy
        `checkOnlyLabel` indicates that the string representation will be 
                        checked, ignoring the molecular structure comparisons
        `checkTemplateRxnProducts` indicates that only the products of the
                        reaction are checked for isomorphism. This is used when
                        we know the reactants are identical, i.e. in generating
                        reactions.
        """
        if checkTemplateRxnProducts:
            try:
                species1 = self.products if self.isForward else self.reactants
                species2 = other.products if other.isForward else other.reactants
            except AttributeError:
                raise TypeError('Only use checkTemplateRxnProducts flag for TemplateReactions.')

            return _isomorphicSpeciesList(species1, species2,
                                          checkIdentical=checkIdentical,
                                          checkOnlyLabel=checkOnlyLabel)

        # Compare reactants to reactants
        forwardReactantsMatch = _isomorphicSpeciesList(self.reactants, 
                                    other.reactants,checkIdentical = checkIdentical,
                                    checkOnlyLabel = checkOnlyLabel)
        
        # Compare products to products
        forwardProductsMatch = _isomorphicSpeciesList(self.products, 
                                    other.products,checkIdentical = checkIdentical,
                                    checkOnlyLabel = checkOnlyLabel)

        # Compare specificCollider to specificCollider
        ColliderMatch = (self.specificCollider == other.specificCollider)

        # Return now, if we can
        if (forwardReactantsMatch and forwardProductsMatch and ColliderMatch):
            return True
        if not eitherDirection:
            return False
        
        # Compare reactants to products
        reverseReactantsMatch = _isomorphicSpeciesList(self.reactants, 
                                    other.products,checkIdentical = checkIdentical,
                                    checkOnlyLabel = checkOnlyLabel)

        # Compare products to reactants
        reverseProductsMatch = _isomorphicSpeciesList(self.products, 
                                    other.reactants,checkIdentical = checkIdentical,
                                    checkOnlyLabel = checkOnlyLabel)

        # should have already returned if it matches forwards, or we're not allowed to match backwards
        return  (reverseReactantsMatch and reverseProductsMatch and ColliderMatch)

    def getEnthalpyOfReaction(self, T):
        """
        Return the enthalpy of reaction in J/mol evaluated at temperature
        `T` in K.
        """
        cython.declare(dHrxn=cython.double, reactant=Species, product=Species)
        dHrxn = 0.0
        for reactant in self.reactants:
            dHrxn -= reactant.getEnthalpy(T)
        for product in self.products:
            dHrxn += product.getEnthalpy(T)
        return dHrxn

    def getEntropyOfReaction(self, T):
        """
        Return the entropy of reaction in J/mol*K evaluated at temperature `T`
        in K.
        """
        cython.declare(dSrxn=cython.double, reactant=Species, product=Species)
        dSrxn = 0.0
        for reactant in self.reactants:
            dSrxn -= reactant.getEntropy(T)
        for product in self.products:
            dSrxn += product.getEntropy(T)
        return dSrxn

    def getFreeEnergyOfReaction(self, T):
        """
        Return the Gibbs free energy of reaction in J/mol evaluated at
        temperature `T` in K.
        """
        cython.declare(dGrxn=cython.double, reactant=Species, product=Species)
        dGrxn = 0.0
        for reactant in self.reactants:
            try:
                dGrxn -= reactant.getFreeEnergy(T)
            except Exception:
                logging.error("Problem with reactant {!r} in reaction {!s}".format(reactant, self))
                raise
        for product in self.products:
            try:
                dGrxn += product.getFreeEnergy(T)
            except Exception as e:
                logging.error("Problem with product {!r} in reaction {!s}".format(reactant, self))
                raise
        return dGrxn

    def getEquilibriumConstant(self, T, type='Kc'):
        """
        Return the equilibrium constant for the reaction at the specified
        temperature `T` in K. The `type` parameter lets	you specify the
        quantities used in the equilibrium constant: ``Ka`` for	activities,
        ``Kc`` for concentrations (default), or ``Kp`` for pressures. Note that
        this function currently assumes an ideal gas mixture.
        """
        cython.declare(dGrxn=cython.double, K=cython.double, C0=cython.double, P0=cython.double)
        # Use free energy of reaction to calculate Ka
        dGrxn = self.getFreeEnergyOfReaction(T)
        K = numpy.exp(-dGrxn / constants.R / T)
        # Convert Ka to Kc or Kp if specified
        P0 = 1e5
        if type == 'Kc':
            # Convert from Ka to Kc; C0 is the reference concentration
            C0 = P0 / constants.R / T
            K *= C0 ** (len(self.products) - len(self.reactants))
        elif type == 'Kp':
            # Convert from Ka to Kp; P0 is the reference pressure
            K *= P0 ** (len(self.products) - len(self.reactants))
        elif type != 'Ka' and type != '':
            raise ReactionError('Invalid type "%s" passed to Reaction.getEquilibriumConstant(); should be "Ka", "Kc", or "Kp".')
        if K == 0:
            raise ReactionError('Got equilibrium constant of 0')
        return K

    def getEnthalpiesOfReaction(self, Tlist):
        """
        Return the enthalpies of reaction in J/mol evaluated at temperatures
        `Tlist` in K.
        """
        return numpy.array([self.getEnthalpyOfReaction(T) for T in Tlist], numpy.float64)

    def getEntropiesOfReaction(self, Tlist):
        """
        Return the entropies of reaction in J/mol*K evaluated at temperatures
        `Tlist` in K.
        """
        return numpy.array([self.getEntropyOfReaction(T) for T in Tlist], numpy.float64)

    def getFreeEnergiesOfReaction(self, Tlist):
        """
        Return the Gibbs free energies of reaction in J/mol evaluated at
        temperatures `Tlist` in K.
        """
        return numpy.array([self.getFreeEnergyOfReaction(T) for T in Tlist], numpy.float64)

    def getEquilibriumConstants(self, Tlist, type='Kc'):
        """
        Return the equilibrium constants for the reaction at the specified
        temperatures `Tlist` in K. The `type` parameter lets you specify the
        quantities used in the equilibrium constant: ``Ka`` for	activities,
        ``Kc`` for concentrations (default), or ``Kp`` for pressures. Note that
        this function currently assumes an ideal gas mixture.
        """
        return numpy.array([self.getEquilibriumConstant(T, type) for T in Tlist], numpy.float64)

    def getStoichiometricCoefficient(self, spec):
        """
        Return the stoichiometric coefficient of species `spec` in the reaction.
        The stoichiometric coefficient is increased by one for each time `spec`
        appears as a product and decreased by one for each time `spec` appears
        as a reactant.
        """
        cython.declare(stoich=cython.int, reactant=Species, product=Species)
        stoich = 0
        for reactant in self.reactants:
            if reactant is spec: stoich -= 1
        for product in self.products:
            if product is spec: stoich += 1
        return stoich

    def getRateCoefficient(self, T, P=0):
        """
        Return the overall rate coefficient for the forward reaction at
        temperature `T` in K and pressure `P` in Pa, including any reaction
        path degeneracies.
        
        If diffusionLimiter is enabled, the reaction is in the liquid phase and we use
        a diffusion limitation to correct the rate. If not, then use the intrinsic rate
        coefficient.
        """
        if diffusionLimiter.enabled:
            try:
                k = self.k_effective_cache[T]
            except KeyError:
                k = diffusionLimiter.getEffectiveRate(self, T)
                self.k_effective_cache[T] = k
            return k
        else:
            return  self.kinetics.getRateCoefficient(T, P)
    
    def getSurfaceRateCoefficient(self, T, surfaceSiteDensity):
        """
        Return the overall surface rate coefficient for the forward reaction at
        temperature `T` in K with surface site density `surfaceSiteDensity` in mol/m2.
        Value is returned in combination of [m,mol,s]
        """
        cython.declare(rateCoefficient=cython.double, 
                       molecularWeight_kg=cython.double, )

        if diffusionLimiter.enabled:
            raise NotImplementedError()
        if not self.isSurfaceReaction():
            raise ReactionError("This is not a surface reaction!")

        if isinstance(self.kinetics, StickingCoefficient):
            rateCoefficient= self.kinetics.getStickingCoefficient(T)
            adsorbate = None
            for r in self.reactants:
                if r.isSurfaceSite():
                    rateCoefficient /= surfaceSiteDensity
                else:
                    adsorbate = r
            if adsorbate is None or adsorbate.containsSurfaceSite():
                logging.error("Problem reaction: {0!s}".format(self))
                raise ReactionError("Couldn't find the adsorbate!")
            molecularWeight_kg = adsorbate.getMolecularWeight().value_si
            # molecularWeight_kg in kg per molecule
            rateCoefficient *= math.sqrt(constants.kB * T / (2 * math.pi * molecularWeight_kg))

            # ToDo: missing the sigma terms for bidentate species. only works for single site adsorption
            return rateCoefficient

        if isinstance(self.kinetics, SurfaceArrhenius):
            return self.kinetics.getRateCoefficient(T, P=0)

        raise NotImplementedError("Can't getSurfaceRateCoefficient for kinetics type {!r}".format(type(self.kinetics)))


    def getRate(self, T, P, conc, totalConc=-1.0):
        """
        Return the net rate of reaction at temperature `T` and pressure `P`. The
        parameter `conc` is a map with species as keys and concentrations as
        values. A reactant not found in the `conc` map is treated as having zero
        concentration.

        If passed a `totalConc`, it won't bother recalculating it.
        """

        cython.declare(rateConstant=cython.double, equilibriumConstant=cython.double)
        cython.declare(forward=cython.double, reverse=cython.double, speciesConc=cython.double)

        # Calculate total concentration
        if totalConc == -1.0:
            totalConc=sum( conc.values() )

        # Evaluate rate constant
        if isinstance(self.kinetics, (ThirdBody, Lindemann, Troe)):
            P = self.kinetics.getEffectivePressure(P, conc)
        rateConstant = self.getRateCoefficient(T, P)

        # Evaluate equilibrium constant
        equilibriumConstant = self.getEquilibriumConstant(T)

        # Evaluate forward concentration product
        forward = 1.0
        for reactant in self.reactants:
            if reactant in conc:
                speciesConc = conc[reactant]
                forward = forward * speciesConc
            else:
                forward = 0.0
                break

        # Evaluate reverse concentration product
        reverse = 1.0
        for product in self.products:
            if product in conc:
                speciesConc = conc[product]
                reverse = reverse * speciesConc
            else:
                reverse = 0.0
                break

        # Return rate
        return rateConstant * (forward - reverse / equilibriumConstant)

    def fixDiffusionLimitedA(self, T):
        """
        Decrease the pre-exponential factor (A) by the diffusion factor
        to account for the diffusion limit at the specified temperature.
        """
        if not diffusionLimiter.enabled:
            return
        # Obtain effective rate
        try:
            k = self.k_effective_cache[T]
        except KeyError:
            k = diffusionLimiter.getEffectiveRate(self, T)
            self.k_effective_cache[T] = k

        # calculate diffusion factor
        diffusionFactor = k / self.kinetics.getRateCoefficient(T, P=0)
        # update preexponential factor
        self.kinetics.A = self.kinetics.A * diffusionFactor
        # Add a comment to self.kinetics.comment
        self.kinetics.comment.append(
            ("Pre-exponential factor A has been decreased by the "
             "diffusion factor {0.2g} evaluated at {1} K.").format(
                diffusionFactor, T))

    def fixBarrierHeight(self, forcePositive=False):
        """
        Turns the kinetics into Arrhenius (if they were ArrheniusEP)
        and ensures the activation energy is at least the endothermicity
        for endothermic reactions, and is not negative only as a result 
        of using Evans Polanyi with an exothermic reaction.
        If `forcePositive` is True, then all reactions
        are forced to have a non-negative barrier.
        """
        cython.declare(H0=cython.double, H298=cython.double, Ea=cython.double)
        H298 = self.getEnthalpyOfReaction(298)
        H0 = sum([spec.getThermoData().E0.value_si for spec in self.products]) \
            - sum([spec.getThermoData().E0.value_si for spec in self.reactants])
        if isinstance(self.kinetics, (ArrheniusEP, SurfaceArrheniusBEP, StickingCoefficientBEP)):
            Ea = self.kinetics.E0.value_si # temporarily using Ea to store the intrinsic barrier height E0
            self.kinetics = self.kinetics.toArrhenius(H298)
            if self.kinetics.Ea.value_si < 0.0 and self.kinetics.Ea.value_si < Ea:
                # Calculated Ea (from Evans-Polanyi) is negative AND below than the intrinsic E0
                Ea = min(0.0,Ea) # (the lowest we want it to be)
                self.kinetics.comment += "\nEa raised from {0:.1f} to {1:.1f} kJ/mol.".format(self.kinetics.Ea.value_si/1000., Ea/1000.)
                logging.info("For reaction {0!s} Ea raised from {1:.1f} to {2:.1f} kJ/mol.".format(self, self.kinetics.Ea.value_si/1000., Ea/1000.))
                self.kinetics.Ea.value_si = Ea
        if isinstance(self.kinetics, (Arrhenius, StickingCoefficient)):  # SurfaceArrhenius is a subclass of Arrhenius
            Ea = self.kinetics.Ea.value_si
            if H0 >= 0 and Ea < H0:
                self.kinetics.Ea.value_si = H0
                self.kinetics.comment += "\nEa raised from {0:.1f} to {1:.1f} kJ/mol to match endothermicity of reaction.".format(Ea/1000.,H0/1000.)
                logging.info("For reaction {2!s}, Ea raised from {0:.1f} to {1:.1f} kJ/mol to match endothermicity of reaction.".format(Ea/1000., H0/1000., self))
        if forcePositive and isinstance(self.kinetics, (Arrhenius, StickingCoefficient)) and self.kinetics.Ea.value_si < 0:
            self.kinetics.comment += "\nEa raised from {0:.1f} to 0 kJ/mol.".format(self.kinetics.Ea.value_si/1000.)
            logging.info("For reaction {1!s} Ea raised from {0:.1f} to 0 kJ/mol.".format(self.kinetics.Ea.value_si/1000., self))

            self.kinetics.Ea.value_si = 0


    def reverseThisArrheniusRate(self, kForward, reverseUnits):
        """
        Reverses the given kForward, which must be an Arrhenius type.
        You must supply the correct units for the reverse rate.
        The equilibrium constant is evaluated from the current reaction instance (self).
        """
        cython.declare(kf=Arrhenius, kr=Arrhenius)
        cython.declare(Tlist=numpy.ndarray, klist=numpy.ndarray, i=cython.int)
        kf = kForward
        assert isinstance(kf, Arrhenius), "Only reverses Arrhenius rates"
        Tlist = 1.0 / numpy.arange(0.0005, 0.0034, 0.0001)  # 294 K to 2000 K
        # Determine the values of the reverse rate coefficient k_r(T) at each temperature
        klist = numpy.zeros_like(Tlist)
        for i in range(len(Tlist)):
            klist[i] = kf.getRateCoefficient(Tlist[i]) / self.getEquilibriumConstant(Tlist[i])
        kr = Arrhenius()
        kr.fitToData(Tlist, klist, reverseUnits, kf.T0.value_si)
        return kr
        
    def generateReverseRateCoefficient(self):
        """
        Generate and return a rate coefficient model for the reverse reaction. 
        Currently this only works if the `kinetics` attribute is one of several
        (but not necessarily all) kinetics types.
        """
        cython.declare(Tlist=numpy.ndarray, Plist=numpy.ndarray, K=numpy.ndarray,
                       rxn=Reaction, klist=numpy.ndarray, i=cython.size_t,
                       Tindex=cython.size_t, Pindex=cython.size_t)

        supported_types = (
                            KineticsData.__name__,
                            Arrhenius.__name__,
                            MultiArrhenius.__name__,
                            PDepArrhenius.__name__,
                            MultiPDepArrhenius.__name__,
                            Chebyshev.__name__,
                            ThirdBody.__name__,
                            Lindemann.__name__,
                            Troe.__name__,
                            )

        # Get the units for the reverse rate coefficient
        kunits = getRateCoefficientUnitsFromReactionOrder(len(self.products))
            
        kf = self.kinetics
        if isinstance(kf, KineticsData):
            
            Tlist = kf.Tdata.value_si
            klist = numpy.zeros_like(Tlist)
            for i in range(len(Tlist)):
                klist[i] = kf.getRateCoefficient(Tlist[i]) / self.getEquilibriumConstant(Tlist[i])
            
            kr = KineticsData(Tdata=(Tlist,"K"), kdata=(klist,kunits), Tmin=(numpy.min(Tlist),"K"), Tmax=(numpy.max(Tlist),"K"))
            return kr
            
        elif isinstance(kf, Arrhenius):
            return self.reverseThisArrheniusRate(kf, kunits)
                    
        elif isinstance (kf, Chebyshev):
            Tlist = 1.0/numpy.linspace(1.0/kf.Tmax.value, 1.0/kf.Tmin.value, 50)
            Plist = numpy.linspace(kf.Pmin.value, kf.Pmax.value, 20)
            K = numpy.zeros((len(Tlist), len(Plist)), numpy.float64)
            for Tindex, T in enumerate(Tlist):
                for Pindex, P in enumerate(Plist):
                    K[Tindex, Pindex] = kf.getRateCoefficient(T, P) / self.getEquilibriumConstant(T)
            kr = Chebyshev()
            kr.fitToData(Tlist, Plist, K, kunits, kf.degreeT, kf.degreeP, kf.Tmin.value, kf.Tmax.value, kf.Pmin.value, kf.Pmax.value)
            return kr
        
        elif isinstance(kf, PDepArrhenius):  
            if kf.Tmin is not None and kf.Tmax is not None:
                Tlist = 1.0/numpy.linspace(1.0/kf.Tmax.value, 1.0/kf.Tmin.value, 50)
            else:
                Tlist = 1.0/numpy.arange(0.0005, 0.0035, 0.0001)
            Plist = kf.pressures.value_si
            K = numpy.zeros((len(Tlist), len(Plist)), numpy.float64)
            for Tindex, T in enumerate(Tlist):
                for Pindex, P in enumerate(Plist):
                    K[Tindex, Pindex] = kf.getRateCoefficient(T, P) / self.getEquilibriumConstant(T)
            kr = PDepArrhenius()
            kr.fitToData(Tlist, Plist, K, kunits, kf.arrhenius[0].T0.value)
            return kr       
        
        elif isinstance(kf, MultiArrhenius):
            kr = MultiArrhenius()
            kr.arrhenius = []            
            rxn = Reaction(reactants = self.reactants, products = self.products)            
            for kinetics in kf.arrhenius:
                rxn.kinetics = kinetics
                kr.arrhenius.append(rxn.generateReverseRateCoefficient())
            return kr
        
        elif isinstance(kf, MultiPDepArrhenius):
            kr = MultiPDepArrhenius()              
            kr.arrhenius = []                
            rxn = Reaction(reactants = self.reactants, products = self.products)            
            for kinetics in kf.arrhenius:
                rxn.kinetics = kinetics
                kr.arrhenius.append(rxn.generateReverseRateCoefficient())
            return kr

        elif isinstance(kf, ThirdBody):
            lowPkunits = getRateCoefficientUnitsFromReactionOrder(len(self.products) + 1)
            krLow = self.reverseThisArrheniusRate(kf.arrheniusLow, lowPkunits)
            parameters = kf.__reduce__()[1]  # use the pickle helper to get all the other things needed
            kr = ThirdBody(krLow, *parameters[1:])
            return kr

        elif isinstance(kf, Lindemann):
            krHigh = self.reverseThisArrheniusRate(kf.arrheniusHigh, kunits)
            lowPkunits = getRateCoefficientUnitsFromReactionOrder(len(self.products) + 1)
            krLow = self.reverseThisArrheniusRate(kf.arrheniusLow, lowPkunits)
            parameters = kf.__reduce__()[1]  # use the pickle helper to get all the other things needed
            kr = Lindemann(krHigh, krLow, *parameters[2:])
            return kr

        elif isinstance(kf, Troe):
            krHigh = self.reverseThisArrheniusRate(kf.arrheniusHigh, kunits)
            lowPkunits = getRateCoefficientUnitsFromReactionOrder(len(self.products) + 1)
            krLow = self.reverseThisArrheniusRate(kf.arrheniusLow, lowPkunits)
            parameters = kf.__reduce__()[1]  # use the pickle helper to get all the other things needed
            kr = Troe(krHigh, krLow, *parameters[2:])
            return kr
        else:
            raise ReactionError(("Unexpected kinetics type {0}; should be one of {1}").format(self.kinetics.__class__, supported_types))

    def calculateTSTRateCoefficients(self, Tlist):
        return numpy.array([self.calculateTSTRateCoefficient(T) for T in Tlist], numpy.float64)

    def calculateTSTRateCoefficient(self, T):
        """
        Evaluate the forward rate coefficient for the reaction with
        corresponding transition state `TS` at temperature `T` in K using
        (canonical) transition state theory. The TST equation is

        .. math:: k(T) = \\kappa(T) \\frac{k_\\mathrm{B} T}{h} \\frac{Q^\\ddagger(T)}{Q^\\mathrm{A}(T) Q^\\mathrm{B}(T)} \\exp \\left( -\\frac{E_0}{k_\\mathrm{B} T} \\right)

        where :math:`Q^\\ddagger` is the partition function of the transition state,
        :math:`Q^\\mathrm{A}` and :math:`Q^\\mathrm{B}` are the partition function
        of the reactants, :math:`E_0` is the ground-state energy difference from
        the transition state to the reactants, :math:`T` is the absolute
        temperature, :math:`k_\\mathrm{B}` is the Boltzmann constant, and :math:`h`
        is the Planck constant. :math:`\\kappa(T)` is an optional tunneling
        correction.
        """       
        # Determine TST rate constant at each temperature
        Qreac = 1.0
        E0 = 0.0
        for spec in self.reactants:
            logging.debug('    Calculating Partition function for ' + spec.label)
            Qreac *= spec.getPartitionFunction(T) / (constants.R * T / 101325.)
            E0 -= spec.conformer.E0.value_si
        logging.debug('    Calculating Partition function for ' + self.transitionState.label)
        Qts = self.transitionState.getPartitionFunction(T) / (constants.R * T / 101325.)
        E0 += self.transitionState.conformer.E0.value_si
        k = (constants.kB * T / constants.h * Qts / Qreac) * math.exp(-E0 / constants.R / T)
        
        # Apply tunneling correction
        k *= self.transitionState.calculateTunnelingFactor(T)
        
        return k
        
    def canTST(self):
        """
        Return ``True`` if the necessary parameters are available for using
        transition state theory -- or the microcanonical equivalent, RRKM
        theory -- to compute the rate coefficient for this reaction, or
        ``False`` otherwise.
        """
        return len(self.transitionState.conformer.modes) > 0

    def calculateMicrocanonicalRateCoefficient(self, Elist, Jlist, reacDensStates, prodDensStates=None, T=0.0):
        """
        Calculate the microcanonical rate coefficient :math:`k(E)` for the reaction
        `reaction` at the energies `Elist` in J/mol. `reacDensStates` and 
        `prodDensStates` are the densities of states of the reactant and product
        configurations for this reaction. If the reaction is irreversible, only the
        reactant density of states is required; if the reaction is reversible, then
        both are required. This function will try to use the best method that it
        can based on the input data available:
        
        * If detailed information has been provided for the transition state (i.e.
          the molecular degrees of freedom), then RRKM theory will be used.
        
        * If the above is not possible but high-pressure limit kinetics
          :math:`k_\\infty(T)` have been provided, then the inverse Laplace 
          transform method will be used.
    
        The density of states for the product `prodDensStates` and the temperature
        of interest `T` in K can also be provided. For isomerization and association
        reactions `prodDensStates` is required; for dissociation reactions it is
        optional. The temperature is used if provided in the detailed balance
        expression to determine the reverse kinetics, and in certain cases in the
        inverse Laplace transform method.
        """
        return calculateMicrocanonicalRateCoefficient(self, Elist, Jlist, reacDensStates, prodDensStates, T)
    
    def isBalanced(self):
        """
        Return ``True`` if the reaction has the same number of each atom on
        each side of the reaction equation, or ``False`` if not.
        """
        from rmgpy.molecule.element import elementList
        
        cython.declare(reactantElements=dict, productElements=dict, molecule=Molecule, atom=Atom, element=Element)
        
        reactantElements = {}; productElements = {}
        for element in elementList:
            reactantElements[element] = 0
            productElements[element] = 0
        
        for reactant in self.reactants:
            if isinstance(reactant, Species):
                molecule = reactant.molecule[0]
            elif isinstance(reactant, Molecule):
                molecule = reactant
            for atom in molecule.atoms:
                reactantElements[atom.element] += 1
        
        for product in self.products:
            if isinstance(product, Species):
                molecule = product.molecule[0]
            elif isinstance(product, Molecule):
                molecule = product
            for atom in molecule.atoms:
                productElements[atom.element] += 1
         
        for element in elementList:
            if reactantElements[element] != productElements[element]:
                return False
        
        return True
    
    def generatePairs(self):
        """
        Generate the reactant-product pairs to use for this reaction when
        performing flux analysis. The exact procedure for doing so depends on
        the reaction type:
        
        =================== =============== ========================================
        Reaction type       Template        Resulting pairs
        =================== =============== ========================================
        Isomerization       A     -> C      (A,C)
        Dissociation        A     -> C + D  (A,C), (A,D)
        Association         A + B -> C      (A,C), (B,C)
        Bimolecular         A + B -> C + D  (A,C), (B,D) *or* (A,D), (B,C)
        =================== =============== ========================================
        
        There are a number of ways of determining the correct pairing for 
        bimolecular reactions. Here we try a simple similarity analysis by comparing
        the number of heavy atoms (C/O/N/S at the moment). This should
        work most of the time, but a more rigorous algorithm may be needed for
        some cases.
        """
        self.pairs = []

        if len(self.reactants) == 1 or len(self.products) == 1:
            # Pair each reactant with each product
            for reactant in self.reactants:
                for product in self.products:
                    self.pairs.append((reactant, product))
            
        else:  # this is the bimolecular case
            reactants = self.reactants[:]
            products = self.products[:]

            reactantCarbons   = [sum([1 for atom in reactant.molecule[0].atoms if atom.isCarbon()])   for reactant in reactants]
            productCarbons    = [sum([1 for atom in  product.molecule[0].atoms if atom.isCarbon()])   for product  in products ]
            reactantOxygens   = [sum([1 for atom in reactant.molecule[0].atoms if atom.isOxygen()])   for reactant in reactants]
            productOxygens    = [sum([1 for atom in  product.molecule[0].atoms if atom.isOxygen()])   for product  in products ]
            reactantNitrogens = [sum([1 for atom in reactant.molecule[0].atoms if atom.isNitrogen()]) for reactant in reactants]
            productNitrogens  = [sum([1 for atom in  product.molecule[0].atoms if atom.isNitrogen()]) for product  in products ]
            reactantSulfurs   = [sum([1 for atom in reactant.molecule[0].atoms if atom.isSulfur()])   for reactant in reactants]
            productSulfurs    = [sum([1 for atom in  product.molecule[0].atoms if atom.isSulfur()])   for product  in products ]
            
            # Sort the reactants and products by C/O/N/S numbers
            reactants = [(carbon, oxygen, nitrogen, sulfur, reactant) for carbon, oxygen, nitrogen, sulfur, reactant
                         in zip(reactantCarbons,reactantOxygens,reactantNitrogens,reactantSulfurs,reactants)]
            reactants.sort()
            products = [(carbon, oxygen, nitrogen, sulfur, product) for carbon, oxygen, nitrogen, sulfur, product
                        in zip(productCarbons,productOxygens,productNitrogens,productSulfurs,products)]
            products.sort()
            
            while len(reactants) > 1 and len(products) > 1:
                self.pairs.append((reactants[-1][4], products[-1][4]))
                reactants.pop()
                products.pop()
            for reactant in reactants:
                for product in products:
                    self.pairs.append((reactant[4], product[4]))
    
    def draw(self, path):
        """
        Generate a pictorial representation of the chemical reaction using the
        :mod:`draw` module. Use `path` to specify the file to save
        the generated image to; the image type is automatically determined by
        extension. Valid extensions are ``.png``, ``.svg``, ``.pdf``, and
        ``.ps``; of these, the first is a raster format and the remainder are
        vector formats.
        """
        from rmgpy.molecule.draw import ReactionDrawer
        format = os.path.splitext(path)[1].lower()[1:]
        ReactionDrawer().draw(self, format, path)
        
    def _repr_png_(self):
        """
        Return a png picture of the reaction, useful for ipython-qtconsole.
        """
        from rmgpy.molecule.draw import ReactionDrawer
        tempFileName = 'temp_reaction.png'
        ReactionDrawer().draw(self, 'png', tempFileName)
        png = open(tempFileName,'rb').read()
        os.unlink(tempFileName)
        return png
            
    # Build the transition state geometry
    def generate3dTS(self, reactants, products):
        """
        Generate the 3D structure of the transition state. Called from 
        model.generateKinetics().
        
        self.reactants is a list of reactants
        self.products is a list of products
        """
        import rdkit
        import rdkit.Chem
        import rdkit.Chem.AllChem
        import rdkit.Geometry
        
        """
        Iterate through each reactant, then iterate through its atoms to find the
        atoms involved in the reaction. If a radical is involved, can find the atom
        with radical electrons. If a more reliable method can be found, would greatly
        improve the method.
        
        Repeat for the products
        """
        for i in range(0, len(reactants)):
            mol = reactants[i].molecule[0]
            for j in range(0, mol.rdMol.GetNumAtoms()):
                if mol.rdMol.GetAtomWithIdx(j).GetNumRadicalElectrons():
                    point = mol.rdMol.GetConformer(mol.rdMolConfId).GetAtomPosition(j)
                    neighbor = mol.rdMol.GetAtomWithIdx(j).GetNeighbors()
                    dirVec = [{} for k in range(len(neighbor))]
                    lenVec = [None]*len(neighbor)
                    for k in range(0, len(neighbor)):
                        newIdx = neighbor[k].GetIdx()
                        newPt = mol.rdMol.GetConformer(mol.rdMolConfId).GetAtomPosition(newIdx)
                        dirVec[k] = point.DirectionVector(newPt)
                        lenVec[k] = point.Distance(newPt)
                    xCoord = [None]*len(neighbor)
                    yCoord = [None]*len(neighbor)
                    zCoord = [None]*len(neighbor) 
                    for k in range(0, len(neighbor)):
                        xCoord[k] = dirVec[k].x*lenVec[k]
                        yCoord[k] = dirVec[k].y*lenVec[k]
                        zCoord[k] = dirVec[k].z*lenVec[k]
            reactionAxis = [sum(xCoord), sum(yCoord), sum(zCoord)]
            reactants[i].reactionAxis = reactionAxis
        
        for i in range(0, len(products)):
            mol = products[i].molecule[0]
            for j in range(0, mol.rdMol.GetNumAtoms()):
                if mol.rdMol.GetAtomWithIdx(j).GetNumRadicalElectrons():
                    point = mol.rdMol.GetConformer(mol.rdMolConfId).GetAtomPosition(j)
                    neighbor = mol.rdMol.GetAtomWithIdx(j).GetNeighbors()
                    dirVec = [{} for k in range(len(neighbor))]
                    lenVec = [None]*len(neighbor)
                    for k in range(0, len(neighbor)):
                        newIdx = neighbor[k].GetIdx()
                        newPt = mol.rdMol.GetConformer(mol.rdMolConfId).GetAtomPosition(newIdx)
                        dirVec[k] = point.DirectionVector(newPt)
                        lenVec[k] = point.Distance(newPt)
                    xCoord = [None]*len(neighbor)
                    yCoord = [None]*len(neighbor)
                    zCoord = [None]*len(neighbor) 
                    for k in range(0, len(neighbor)):
                        xCoord[k] = dirVec[k].x*lenVec[k]
                        yCoord[k] = dirVec[k].y*lenVec[k]
                        zCoord[k] = dirVec[k].z*lenVec[k]
            reactionAxis = [sum(xCoord), sum(yCoord), sum(zCoord)]
            products[i].reactionAxis = reactionAxis
            
    def copy(self):
        """
        Create a deep copy of the current reaction.
        """
        
        cython.declare(other=Reaction)

        other = Reaction.__new__(Reaction)
        other.index = self.index
        other.label = self.label
        other.reactants = []
        for reactant in self.reactants:
            other.reactants.append(reactant.copy(deep=True))
        other.products = []
        for product in self.products:
            other.products.append(product.copy(deep=True))
        other.degeneracy = self.degeneracy
        other.specificCollider = self.specificCollider
        other.kinetics = deepcopy(self.kinetics)
        other.reversible = self.reversible
        other.transitionState = deepcopy(self.transitionState)
        other.duplicate = self.duplicate
        other.pairs = deepcopy(self.pairs)
        other.comment = deepcopy(self.comment)
        
        return other

    def ensure_species(self, reactant_resonance=False, product_resonance=True):
        """
        Ensure the reaction contains species objects in its reactant and product
        attributes. If the reaction is found to hold molecule objects, it
        modifies the reactant, product and pairs to hold
        Species objects.

        Generates resonance structures for Molecules if the corresponding options,
        reactant_resonance and/or product_resonance, are True. Does not generate
        resonance for reactants or products that start as Species objects.
        """
        from rmgpy.data.kinetics.common import ensure_species
        # if already species' objects, return none
        if isinstance(self.reactants[0], Species):
            return None
        # obtain species with all resonance isomers
        if self.isForward:
            self.reactants = ensure_species(self.reactants, resonance=reactant_resonance, keepIsomorphic=True)
            self.products = ensure_species(self.products, resonance=product_resonance, keepIsomorphic=True)
        else:
            self.reactants = ensure_species(self.reactants, resonance=product_resonance, keepIsomorphic=True)
            self.products = ensure_species(self.products, resonance=reactant_resonance, keepIsomorphic=True)

        # convert reaction.pairs object to species
        if self.pairs:
            new_pairs = []
            for reactant, product in self.pairs:
                new_pair = []
                for reactant0 in self.reactants:
                    if reactant0.isIsomorphic(reactant):
                        new_pair.append(reactant0)
                        break
                for product0 in self.products:
                    if product0.isIsomorphic(product):
                        new_pair.append(product0)
                        break
                new_pairs.append(new_pair)
            self.pairs = new_pairs

        try:
            self.reverse.ensure_species()
        except AttributeError:
            pass

def _isomorphicSpeciesList(list1, list2, checkIdentical=False, checkOnlyLabel = False):
    """
    This method compares whether lists of species or molecules are isomorphic
    or identical. It is used for the 'isIsomorphic' method of Reaction class.
    It likely can be useful elswehere as well:
        
        list1 - list of species/molecule objects of reaction1
        list2 - list of species/molecule objects of reaction2
        checkIdentical - if true, uses the 'isIdentical' comparison
                         if false, uses the 'isIsomorphic' comparison
        checkOnlyLabel - only look at species' labels, no isomorphism checks
                         
    Returns True if the lists are isomorphic/identical & false otherwise
    """
                
################################################################################

    def comparison_method(other1, other2, checkIdentical=checkIdentical, checkOnlyLabel=checkOnlyLabel):
        if checkOnlyLabel:
            return str(other1) == str(other2)
        elif checkIdentical:
            return other1.isIdentical(other2)
        else:
            return other1.isIsomorphic(other2)

    if len(list1) == len(list2) == 1:
        if comparison_method(list1[0], list2[0]):
            return True
    elif len(list1) == len(list2) == 2:
        if comparison_method(list1[0], list2[0]) \
                    and comparison_method(list1[1], list2[1]):
            return True
        elif comparison_method(list1[0], list2[1]) \
                    and comparison_method(list1[1], list2[0]):
            return True
    elif len(list1) == len(list2) == 3:
        if (    comparison_method(list1[0], list2[0]) and
                comparison_method(list1[1], list2[1]) and
                comparison_method(list1[2], list2[2]) ):
            return True
        elif (  comparison_method(list1[0], list2[0]) and
                comparison_method(list1[1], list2[2]) and
                comparison_method(list1[2], list2[1]) ):
            return True
        elif (  comparison_method(list1[0], list2[1]) and
                comparison_method(list1[1], list2[0]) and
                comparison_method(list1[2], list2[2]) ):
            return True
        elif (  comparison_method(list1[0], list2[2]) and
                comparison_method(list1[1], list2[0]) and
                comparison_method(list1[2], list2[1]) ):
            return True
        elif (  comparison_method(list1[0], list2[1]) and
                comparison_method(list1[1], list2[2]) and
                comparison_method(list1[2], list2[0]) ):
            return True
        elif (  comparison_method(list1[0], list2[2]) and
                comparison_method(list1[1], list2[1]) and
                comparison_method(list1[2], list2[0]) ):
            return True
    elif len(list1) == len(list2):
        raise NotImplementedError("Can't check isomorphism of lists with {0} species/molecules".format(len(list1)))
    # nothing found
    return False
<|MERGE_RESOLUTION|>--- conflicted
+++ resolved
@@ -1,10 +1,5 @@
 #!/usr/bin/env python
-<<<<<<< HEAD
-# encoding: utf-8
-from __builtin__ import True
-=======
 # -*- coding: utf-8 -*-
->>>>>>> f5b7467a
 
 ###############################################################################
 #                                                                             #
