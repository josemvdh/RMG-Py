--- conflicted
+++ resolved
@@ -67,14 +67,9 @@
 # Iodine SOC calculated as a weighted average of the electronic spin splittings of the lowest energy state.
 # The splittings are obtained from Huber, K.P.; Herzberg, G., Molecular Spectra and Molecular Structure. IV.
 # Constants of Diatomic Molecules, Van Nostrand Reinhold Co., 1979
-<<<<<<< HEAD
 # Spin orbit correction for F, Si, Cl, Br and B taken form https://cccbdb.nist.gov/elecspin.asp
 SOC = {'H': 0.0, 'N': 0.0, 'O': -0.000355, 'C': -0.000135, 'S': -0.000893, 'P': 0.0, 'I': -0.011547226,
        'F': -0.000614, 'Si': -0.000682, 'Cl': -0.001338, 'Br': -0.005597, 'B': -0.000046}
-=======
-SOC = {'H': 0.0, 'N': 0.0, 'O': -0.000355, 'C': -0.000135, 'S': -0.000893, 'P': 0.0,
-       'F': -0.000614, 'Cl': -0.001338, 'Br': -0.005597, 'I': -0.011547226}
->>>>>>> 35d114a4
 
 # Atomic energies
 # All model chemistries here should be lower-case because the user input is changed to lower-case
